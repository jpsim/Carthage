// !$*UTF8*$!
{
	archiveVersion = 1;
	classes = {
	};
	objectVersion = 46;
	objects = {

/* Begin PBXBuildFile section */
		D01F8A3F19EA28C400643E7C /* ReactiveCocoa.framework in Frameworks */ = {isa = PBXBuildFile; fileRef = D01F8A3E19EA28C400643E7C /* ReactiveCocoa.framework */; };
		D01F8A4119EA28C600643E7C /* LlamaKit.framework in Frameworks */ = {isa = PBXBuildFile; fileRef = D01F8A4019EA28C600643E7C /* LlamaKit.framework */; };
		D01F8A4419EA28E400643E7C /* LlamaKit.framework in Copy Frameworks */ = {isa = PBXBuildFile; fileRef = D01F8A4019EA28C600643E7C /* LlamaKit.framework */; settings = {ATTRIBUTES = (CodeSignOnCopy, RemoveHeadersOnCopy, ); }; };
		D01F8A4519EA28E600643E7C /* ReactiveCocoa.framework in Copy Frameworks */ = {isa = PBXBuildFile; fileRef = D01F8A3E19EA28C400643E7C /* ReactiveCocoa.framework */; settings = {ATTRIBUTES = (CodeSignOnCopy, RemoveHeadersOnCopy, ); }; };
		D01F8A4819EA28F600643E7C /* Nimble.framework in Frameworks */ = {isa = PBXBuildFile; fileRef = D01F8A4619EA28F600643E7C /* Nimble.framework */; };
		D01F8A4919EA28F600643E7C /* Quick.framework in Frameworks */ = {isa = PBXBuildFile; fileRef = D01F8A4719EA28F600643E7C /* Quick.framework */; };
		D01F8A4A19EA28FE00643E7C /* Quick.framework in Frameworks */ = {isa = PBXBuildFile; fileRef = D01F8A4719EA28F600643E7C /* Quick.framework */; };
		D01F8A4C19EA28FE00643E7C /* Nimble.framework in Frameworks */ = {isa = PBXBuildFile; fileRef = D01F8A4B19EA28FE00643E7C /* Nimble.framework */; };
		D04AEADB19E918C30045C166 /* TaskSpec.swift in Sources */ = {isa = PBXBuildFile; fileRef = D04AEADA19E918C30045C166 /* TaskSpec.swift */; };
		D0AAAB4A19FAEDB4007B24B3 /* Errors.swift in Sources */ = {isa = PBXBuildFile; fileRef = D0AAAB4919FAEDB4007B24B3 /* Errors.swift */; };
<<<<<<< HEAD
		D0AAAB5519FB1062007B24B3 /* TestCartfile in Resources */ = {isa = PBXBuildFile; fileRef = D0AAAB5419FB1062007B24B3 /* TestCartfile */; };
=======
		D0AAAB5019FB0960007B24B3 /* CarthageKit.framework in Embed Frameworks */ = {isa = PBXBuildFile; fileRef = D0D1216D19E87B05005E4BAA /* CarthageKit.framework */; settings = {ATTRIBUTES = (CodeSignOnCopy, RemoveHeadersOnCopy, ); }; };
>>>>>>> 6a7477b7
		D0AD39B019E900BC00B343CE /* Task.swift in Sources */ = {isa = PBXBuildFile; fileRef = D0AD39AF19E900BC00B343CE /* Task.swift */; };
		D0D1217219E87B05005E4BAA /* CarthageKit.h in Headers */ = {isa = PBXBuildFile; fileRef = D0D1217119E87B05005E4BAA /* CarthageKit.h */; settings = {ATTRIBUTES = (Public, ); }; };
		D0D1217819E87B05005E4BAA /* CarthageKit.framework in Frameworks */ = {isa = PBXBuildFile; fileRef = D0D1216D19E87B05005E4BAA /* CarthageKit.framework */; };
		D0D1219019E88A15005E4BAA /* Cartfile.swift in Sources */ = {isa = PBXBuildFile; fileRef = D0D1218F19E88A15005E4BAA /* Cartfile.swift */; };
		D0D1219219E88B8F005E4BAA /* GitHub.swift in Sources */ = {isa = PBXBuildFile; fileRef = D0D1219119E88B8F005E4BAA /* GitHub.swift */; };
		D0D121E019E8999E005E4BAA /* CartfileSpec.swift in Sources */ = {isa = PBXBuildFile; fileRef = D0D121DF19E8999E005E4BAA /* CartfileSpec.swift */; };
		D0E7B64819E9C64600EDBA4D /* carthageTests.swift in Sources */ = {isa = PBXBuildFile; fileRef = D0E7B64719E9C64600EDBA4D /* carthageTests.swift */; };
		D0E7B65319E9C6AD00EDBA4D /* CarthageKit.framework in Frameworks */ = {isa = PBXBuildFile; fileRef = D0D1216D19E87B05005E4BAA /* CarthageKit.framework */; };
		D0E7B65419E9C76900EDBA4D /* Command.swift in Sources */ = {isa = PBXBuildFile; fileRef = D06939B019E8A757001E44AE /* Command.swift */; };
		D0E7B65519E9C76900EDBA4D /* Help.swift in Sources */ = {isa = PBXBuildFile; fileRef = D06939B219E8A79F001E44AE /* Help.swift */; };
		D0E7B65619E9C76900EDBA4D /* main.swift in Sources */ = {isa = PBXBuildFile; fileRef = D0D1211B19E87861005E4BAA /* main.swift */; };
/* End PBXBuildFile section */

/* Begin PBXContainerItemProxy section */
		D0AAAB5119FB0960007B24B3 /* PBXContainerItemProxy */ = {
			isa = PBXContainerItemProxy;
			containerPortal = D0D1211019E87861005E4BAA /* Project object */;
			proxyType = 1;
			remoteGlobalIDString = D0D1216C19E87B05005E4BAA;
			remoteInfo = CarthageKit;
		};
		D0D1217919E87B05005E4BAA /* PBXContainerItemProxy */ = {
			isa = PBXContainerItemProxy;
			containerPortal = D0D1211019E87861005E4BAA /* Project object */;
			proxyType = 1;
			remoteGlobalIDString = D0D1216C19E87B05005E4BAA;
			remoteInfo = CarthageKit;
		};
		D0E7B64219E9C64600EDBA4D /* PBXContainerItemProxy */ = {
			isa = PBXContainerItemProxy;
			containerPortal = D0D1211019E87861005E4BAA /* Project object */;
			proxyType = 1;
			remoteGlobalIDString = D0E7B63119E9C64500EDBA4D;
			remoteInfo = carthage;
		};
/* End PBXContainerItemProxy section */

/* Begin PBXCopyFilesBuildPhase section */
		D039935519E9A9F500D13E71 /* Copy Frameworks */ = {
			isa = PBXCopyFilesBuildPhase;
			buildActionMask = 2147483647;
			dstPath = "";
			dstSubfolderSpec = 10;
			files = (
				D01F8A4419EA28E400643E7C /* LlamaKit.framework in Copy Frameworks */,
				D01F8A4519EA28E600643E7C /* ReactiveCocoa.framework in Copy Frameworks */,
			);
			name = "Copy Frameworks";
			runOnlyForDeploymentPostprocessing = 0;
		};
		D0AAAB5319FB0960007B24B3 /* Embed Frameworks */ = {
			isa = PBXCopyFilesBuildPhase;
			buildActionMask = 2147483647;
			dstPath = "";
			dstSubfolderSpec = 10;
			files = (
				D0AAAB5019FB0960007B24B3 /* CarthageKit.framework in Embed Frameworks */,
			);
			name = "Embed Frameworks";
			runOnlyForDeploymentPostprocessing = 0;
		};
/* End PBXCopyFilesBuildPhase section */

/* Begin PBXFileReference section */
		D01F8A3E19EA28C400643E7C /* ReactiveCocoa.framework */ = {isa = PBXFileReference; lastKnownFileType = wrapper.framework; path = ReactiveCocoa.framework; sourceTree = BUILT_PRODUCTS_DIR; };
		D01F8A4019EA28C600643E7C /* LlamaKit.framework */ = {isa = PBXFileReference; lastKnownFileType = wrapper.framework; path = LlamaKit.framework; sourceTree = BUILT_PRODUCTS_DIR; };
		D01F8A4619EA28F600643E7C /* Nimble.framework */ = {isa = PBXFileReference; lastKnownFileType = wrapper.framework; name = Nimble.framework; path = ../External/ReactiveCocoa/External/Quick/Externals/Nimble/build/Debug/Nimble.framework; sourceTree = "<group>"; };
		D01F8A4719EA28F600643E7C /* Quick.framework */ = {isa = PBXFileReference; lastKnownFileType = wrapper.framework; path = Quick.framework; sourceTree = BUILT_PRODUCTS_DIR; };
		D01F8A4B19EA28FE00643E7C /* Nimble.framework */ = {isa = PBXFileReference; lastKnownFileType = wrapper.framework; name = Nimble.framework; path = ../External/ReactiveCocoa/External/Quick/Externals/Nimble/build/Debug/Nimble.framework; sourceTree = "<group>"; };
		D04AEADA19E918C30045C166 /* TaskSpec.swift */ = {isa = PBXFileReference; fileEncoding = 4; lastKnownFileType = sourcecode.swift; path = TaskSpec.swift; sourceTree = "<group>"; };
		D06939B019E8A757001E44AE /* Command.swift */ = {isa = PBXFileReference; fileEncoding = 4; lastKnownFileType = sourcecode.swift; path = Command.swift; sourceTree = "<group>"; };
		D06939B219E8A79F001E44AE /* Help.swift */ = {isa = PBXFileReference; fileEncoding = 4; lastKnownFileType = sourcecode.swift; path = Help.swift; sourceTree = "<group>"; };
		D0AAAB4919FAEDB4007B24B3 /* Errors.swift */ = {isa = PBXFileReference; fileEncoding = 4; lastKnownFileType = sourcecode.swift; path = Errors.swift; sourceTree = "<group>"; };
		D0AAAB5419FB1062007B24B3 /* TestCartfile */ = {isa = PBXFileReference; fileEncoding = 4; lastKnownFileType = text; path = TestCartfile; sourceTree = "<group>"; };
		D0AD39AF19E900BC00B343CE /* Task.swift */ = {isa = PBXFileReference; fileEncoding = 4; lastKnownFileType = sourcecode.swift; path = Task.swift; sourceTree = "<group>"; };
		D0D1211B19E87861005E4BAA /* main.swift */ = {isa = PBXFileReference; lastKnownFileType = sourcecode.swift; path = main.swift; sourceTree = "<group>"; };
		D0D1212419E878CC005E4BAA /* Common.xcconfig */ = {isa = PBXFileReference; lastKnownFileType = text.xcconfig; path = Common.xcconfig; sourceTree = "<group>"; };
		D0D1212619E878CC005E4BAA /* Debug.xcconfig */ = {isa = PBXFileReference; lastKnownFileType = text.xcconfig; path = Debug.xcconfig; sourceTree = "<group>"; };
		D0D1212719E878CC005E4BAA /* Profile.xcconfig */ = {isa = PBXFileReference; lastKnownFileType = text.xcconfig; path = Profile.xcconfig; sourceTree = "<group>"; };
		D0D1212819E878CC005E4BAA /* Release.xcconfig */ = {isa = PBXFileReference; lastKnownFileType = text.xcconfig; path = Release.xcconfig; sourceTree = "<group>"; };
		D0D1212919E878CC005E4BAA /* Test.xcconfig */ = {isa = PBXFileReference; lastKnownFileType = text.xcconfig; path = Test.xcconfig; sourceTree = "<group>"; };
		D0D1212B19E878CC005E4BAA /* Application.xcconfig */ = {isa = PBXFileReference; lastKnownFileType = text.xcconfig; path = Application.xcconfig; sourceTree = "<group>"; };
		D0D1212C19E878CC005E4BAA /* Framework.xcconfig */ = {isa = PBXFileReference; lastKnownFileType = text.xcconfig; path = Framework.xcconfig; sourceTree = "<group>"; };
		D0D1212D19E878CC005E4BAA /* StaticLibrary.xcconfig */ = {isa = PBXFileReference; lastKnownFileType = text.xcconfig; path = StaticLibrary.xcconfig; sourceTree = "<group>"; };
		D0D1212F19E878CC005E4BAA /* iOS-Application.xcconfig */ = {isa = PBXFileReference; lastKnownFileType = text.xcconfig; path = "iOS-Application.xcconfig"; sourceTree = "<group>"; };
		D0D1213019E878CC005E4BAA /* iOS-Base.xcconfig */ = {isa = PBXFileReference; lastKnownFileType = text.xcconfig; path = "iOS-Base.xcconfig"; sourceTree = "<group>"; };
		D0D1213119E878CC005E4BAA /* iOS-Framework.xcconfig */ = {isa = PBXFileReference; lastKnownFileType = text.xcconfig; path = "iOS-Framework.xcconfig"; sourceTree = "<group>"; };
		D0D1213219E878CC005E4BAA /* iOS-StaticLibrary.xcconfig */ = {isa = PBXFileReference; lastKnownFileType = text.xcconfig; path = "iOS-StaticLibrary.xcconfig"; sourceTree = "<group>"; };
		D0D1213419E878CC005E4BAA /* Mac-Application.xcconfig */ = {isa = PBXFileReference; lastKnownFileType = text.xcconfig; path = "Mac-Application.xcconfig"; sourceTree = "<group>"; };
		D0D1213519E878CC005E4BAA /* Mac-Base.xcconfig */ = {isa = PBXFileReference; lastKnownFileType = text.xcconfig; path = "Mac-Base.xcconfig"; sourceTree = "<group>"; };
		D0D1213619E878CC005E4BAA /* Mac-DynamicLibrary.xcconfig */ = {isa = PBXFileReference; lastKnownFileType = text.xcconfig; path = "Mac-DynamicLibrary.xcconfig"; sourceTree = "<group>"; };
		D0D1213719E878CC005E4BAA /* Mac-Framework.xcconfig */ = {isa = PBXFileReference; lastKnownFileType = text.xcconfig; path = "Mac-Framework.xcconfig"; sourceTree = "<group>"; };
		D0D1213819E878CC005E4BAA /* Mac-StaticLibrary.xcconfig */ = {isa = PBXFileReference; lastKnownFileType = text.xcconfig; path = "Mac-StaticLibrary.xcconfig"; sourceTree = "<group>"; };
		D0D1213919E878CC005E4BAA /* README.md */ = {isa = PBXFileReference; lastKnownFileType = net.daringfireball.markdown; path = README.md; sourceTree = "<group>"; };
		D0D1216D19E87B05005E4BAA /* CarthageKit.framework */ = {isa = PBXFileReference; explicitFileType = wrapper.framework; includeInIndex = 0; path = CarthageKit.framework; sourceTree = BUILT_PRODUCTS_DIR; };
		D0D1217019E87B05005E4BAA /* Info.plist */ = {isa = PBXFileReference; lastKnownFileType = text.plist.xml; path = Info.plist; sourceTree = "<group>"; };
		D0D1217119E87B05005E4BAA /* CarthageKit.h */ = {isa = PBXFileReference; lastKnownFileType = sourcecode.c.h; path = CarthageKit.h; sourceTree = "<group>"; };
		D0D1217719E87B05005E4BAA /* CarthageKitTests.xctest */ = {isa = PBXFileReference; explicitFileType = wrapper.cfbundle; includeInIndex = 0; path = CarthageKitTests.xctest; sourceTree = BUILT_PRODUCTS_DIR; };
		D0D1217D19E87B05005E4BAA /* Info.plist */ = {isa = PBXFileReference; lastKnownFileType = text.plist.xml; path = Info.plist; sourceTree = "<group>"; };
		D0D1218F19E88A15005E4BAA /* Cartfile.swift */ = {isa = PBXFileReference; fileEncoding = 4; lastKnownFileType = sourcecode.swift; path = Cartfile.swift; sourceTree = "<group>"; };
		D0D1219119E88B8F005E4BAA /* GitHub.swift */ = {isa = PBXFileReference; fileEncoding = 4; lastKnownFileType = sourcecode.swift; path = GitHub.swift; sourceTree = "<group>"; };
		D0D121DF19E8999E005E4BAA /* CartfileSpec.swift */ = {isa = PBXFileReference; fileEncoding = 4; lastKnownFileType = sourcecode.swift; path = CartfileSpec.swift; sourceTree = "<group>"; };
		D0E7B63219E9C64500EDBA4D /* carthage.app */ = {isa = PBXFileReference; explicitFileType = wrapper.application; includeInIndex = 0; path = carthage.app; sourceTree = BUILT_PRODUCTS_DIR; };
		D0E7B64119E9C64600EDBA4D /* CarthageTests.xctest */ = {isa = PBXFileReference; explicitFileType = wrapper.cfbundle; includeInIndex = 0; path = CarthageTests.xctest; sourceTree = BUILT_PRODUCTS_DIR; };
		D0E7B64619E9C64600EDBA4D /* Info.plist */ = {isa = PBXFileReference; lastKnownFileType = text.plist.xml; path = Info.plist; sourceTree = "<group>"; };
		D0E7B64719E9C64600EDBA4D /* carthageTests.swift */ = {isa = PBXFileReference; lastKnownFileType = sourcecode.swift; path = carthageTests.swift; sourceTree = "<group>"; };
		D0E7B65819E9CA0800EDBA4D /* carthage */ = {isa = PBXFileReference; lastKnownFileType = text; path = carthage; sourceTree = BUILT_PRODUCTS_DIR; };
/* End PBXFileReference section */

/* Begin PBXFrameworksBuildPhase section */
		D0D1216919E87B05005E4BAA /* Frameworks */ = {
			isa = PBXFrameworksBuildPhase;
			buildActionMask = 2147483647;
			files = (
				D01F8A4119EA28C600643E7C /* LlamaKit.framework in Frameworks */,
				D01F8A3F19EA28C400643E7C /* ReactiveCocoa.framework in Frameworks */,
			);
			runOnlyForDeploymentPostprocessing = 0;
		};
		D0D1217419E87B05005E4BAA /* Frameworks */ = {
			isa = PBXFrameworksBuildPhase;
			buildActionMask = 2147483647;
			files = (
				D01F8A4C19EA28FE00643E7C /* Nimble.framework in Frameworks */,
				D01F8A4A19EA28FE00643E7C /* Quick.framework in Frameworks */,
				D0D1217819E87B05005E4BAA /* CarthageKit.framework in Frameworks */,
			);
			runOnlyForDeploymentPostprocessing = 0;
		};
		D0E7B62F19E9C64500EDBA4D /* Frameworks */ = {
			isa = PBXFrameworksBuildPhase;
			buildActionMask = 2147483647;
			files = (
				D0E7B65319E9C6AD00EDBA4D /* CarthageKit.framework in Frameworks */,
			);
			runOnlyForDeploymentPostprocessing = 0;
		};
		D0E7B63E19E9C64600EDBA4D /* Frameworks */ = {
			isa = PBXFrameworksBuildPhase;
			buildActionMask = 2147483647;
			files = (
				D01F8A4819EA28F600643E7C /* Nimble.framework in Frameworks */,
				D01F8A4919EA28F600643E7C /* Quick.framework in Frameworks */,
			);
			runOnlyForDeploymentPostprocessing = 0;
		};
/* End PBXFrameworksBuildPhase section */

/* Begin PBXGroup section */
		D0D1210F19E87861005E4BAA = {
			isa = PBXGroup;
			children = (
				D0D1211A19E87861005E4BAA /* Carthage */,
				D0E7B64419E9C64600EDBA4D /* CarthageTests */,
				D0D1216E19E87B05005E4BAA /* CarthageKit */,
				D0D1217B19E87B05005E4BAA /* CarthageKitTests */,
				D0D1212219E878CC005E4BAA /* Configuration */,
				D0D1211919E87861005E4BAA /* Products */,
				D0E7B65819E9CA0800EDBA4D /* carthage */,
			);
			sourceTree = "<group>";
		};
		D0D1211919E87861005E4BAA /* Products */ = {
			isa = PBXGroup;
			children = (
				D0D1216D19E87B05005E4BAA /* CarthageKit.framework */,
				D0D1217719E87B05005E4BAA /* CarthageKitTests.xctest */,
				D0E7B63219E9C64500EDBA4D /* carthage.app */,
				D0E7B64119E9C64600EDBA4D /* CarthageTests.xctest */,
			);
			name = Products;
			sourceTree = "<group>";
		};
		D0D1211A19E87861005E4BAA /* Carthage */ = {
			isa = PBXGroup;
			children = (
				D06939B019E8A757001E44AE /* Command.swift */,
				D06939B219E8A79F001E44AE /* Help.swift */,
				D0D1211B19E87861005E4BAA /* main.swift */,
			);
			path = Carthage;
			sourceTree = "<group>";
		};
		D0D1212219E878CC005E4BAA /* Configuration */ = {
			isa = PBXGroup;
			children = (
				D0D1212319E878CC005E4BAA /* Base */,
				D0D1212E19E878CC005E4BAA /* iOS */,
				D0D1213319E878CC005E4BAA /* Mac OS X */,
				D0D1213919E878CC005E4BAA /* README.md */,
			);
			name = Configuration;
			path = External/ReactiveCocoa/External/xcconfigs;
			sourceTree = "<group>";
		};
		D0D1212319E878CC005E4BAA /* Base */ = {
			isa = PBXGroup;
			children = (
				D0D1212419E878CC005E4BAA /* Common.xcconfig */,
				D0D1212519E878CC005E4BAA /* Configurations */,
				D0D1212A19E878CC005E4BAA /* Targets */,
			);
			path = Base;
			sourceTree = "<group>";
		};
		D0D1212519E878CC005E4BAA /* Configurations */ = {
			isa = PBXGroup;
			children = (
				D0D1212619E878CC005E4BAA /* Debug.xcconfig */,
				D0D1212719E878CC005E4BAA /* Profile.xcconfig */,
				D0D1212819E878CC005E4BAA /* Release.xcconfig */,
				D0D1212919E878CC005E4BAA /* Test.xcconfig */,
			);
			path = Configurations;
			sourceTree = "<group>";
		};
		D0D1212A19E878CC005E4BAA /* Targets */ = {
			isa = PBXGroup;
			children = (
				D0D1212B19E878CC005E4BAA /* Application.xcconfig */,
				D0D1212C19E878CC005E4BAA /* Framework.xcconfig */,
				D0D1212D19E878CC005E4BAA /* StaticLibrary.xcconfig */,
			);
			path = Targets;
			sourceTree = "<group>";
		};
		D0D1212E19E878CC005E4BAA /* iOS */ = {
			isa = PBXGroup;
			children = (
				D0D1212F19E878CC005E4BAA /* iOS-Application.xcconfig */,
				D0D1213019E878CC005E4BAA /* iOS-Base.xcconfig */,
				D0D1213119E878CC005E4BAA /* iOS-Framework.xcconfig */,
				D0D1213219E878CC005E4BAA /* iOS-StaticLibrary.xcconfig */,
			);
			path = iOS;
			sourceTree = "<group>";
		};
		D0D1213319E878CC005E4BAA /* Mac OS X */ = {
			isa = PBXGroup;
			children = (
				D0D1213419E878CC005E4BAA /* Mac-Application.xcconfig */,
				D0D1213519E878CC005E4BAA /* Mac-Base.xcconfig */,
				D0D1213619E878CC005E4BAA /* Mac-DynamicLibrary.xcconfig */,
				D0D1213719E878CC005E4BAA /* Mac-Framework.xcconfig */,
				D0D1213819E878CC005E4BAA /* Mac-StaticLibrary.xcconfig */,
			);
			path = "Mac OS X";
			sourceTree = "<group>";
		};
		D0D1216E19E87B05005E4BAA /* CarthageKit */ = {
			isa = PBXGroup;
			children = (
				D0D1217119E87B05005E4BAA /* CarthageKit.h */,
				D0D1218F19E88A15005E4BAA /* Cartfile.swift */,
				D0AAAB4919FAEDB4007B24B3 /* Errors.swift */,
				D0D1219119E88B8F005E4BAA /* GitHub.swift */,
				D0AD39AF19E900BC00B343CE /* Task.swift */,
				D0D1216F19E87B05005E4BAA /* Supporting Files */,
			);
			path = CarthageKit;
			sourceTree = "<group>";
		};
		D0D1216F19E87B05005E4BAA /* Supporting Files */ = {
			isa = PBXGroup;
			children = (
				D01F8A4019EA28C600643E7C /* LlamaKit.framework */,
				D01F8A3E19EA28C400643E7C /* ReactiveCocoa.framework */,
				D0D1217019E87B05005E4BAA /* Info.plist */,
			);
			name = "Supporting Files";
			sourceTree = "<group>";
		};
		D0D1217B19E87B05005E4BAA /* CarthageKitTests */ = {
			isa = PBXGroup;
			children = (
				D0D121DF19E8999E005E4BAA /* CartfileSpec.swift */,
				D04AEADA19E918C30045C166 /* TaskSpec.swift */,
				D0D1217C19E87B05005E4BAA /* Supporting Files */,
			);
			path = CarthageKitTests;
			sourceTree = "<group>";
		};
		D0D1217C19E87B05005E4BAA /* Supporting Files */ = {
			isa = PBXGroup;
			children = (
				D01F8A4B19EA28FE00643E7C /* Nimble.framework */,
				D01F8A4619EA28F600643E7C /* Nimble.framework */,
				D01F8A4719EA28F600643E7C /* Quick.framework */,
				D0D1217D19E87B05005E4BAA /* Info.plist */,
				D0AAAB5419FB1062007B24B3 /* TestCartfile */,
			);
			name = "Supporting Files";
			sourceTree = "<group>";
		};
		D0E7B64419E9C64600EDBA4D /* CarthageTests */ = {
			isa = PBXGroup;
			children = (
				D0E7B64719E9C64600EDBA4D /* carthageTests.swift */,
				D0E7B64519E9C64600EDBA4D /* Supporting Files */,
			);
			name = CarthageTests;
			path = carthageTests;
			sourceTree = "<group>";
		};
		D0E7B64519E9C64600EDBA4D /* Supporting Files */ = {
			isa = PBXGroup;
			children = (
				D0E7B64619E9C64600EDBA4D /* Info.plist */,
			);
			name = "Supporting Files";
			sourceTree = "<group>";
		};
/* End PBXGroup section */

/* Begin PBXHeadersBuildPhase section */
		D0D1216A19E87B05005E4BAA /* Headers */ = {
			isa = PBXHeadersBuildPhase;
			buildActionMask = 2147483647;
			files = (
				D0D1217219E87B05005E4BAA /* CarthageKit.h in Headers */,
			);
			runOnlyForDeploymentPostprocessing = 0;
		};
/* End PBXHeadersBuildPhase section */

/* Begin PBXNativeTarget section */
		D0D1216C19E87B05005E4BAA /* CarthageKit */ = {
			isa = PBXNativeTarget;
			buildConfigurationList = D0D1218419E87B05005E4BAA /* Build configuration list for PBXNativeTarget "CarthageKit" */;
			buildPhases = (
				D0D1216819E87B05005E4BAA /* Sources */,
				D0D1216919E87B05005E4BAA /* Frameworks */,
				D0D1216A19E87B05005E4BAA /* Headers */,
				D0D1216B19E87B05005E4BAA /* Resources */,
				D039935519E9A9F500D13E71 /* Copy Frameworks */,
			);
			buildRules = (
			);
			dependencies = (
			);
			name = CarthageKit;
			productName = CarthageKit;
			productReference = D0D1216D19E87B05005E4BAA /* CarthageKit.framework */;
			productType = "com.apple.product-type.framework";
		};
		D0D1217619E87B05005E4BAA /* CarthageKitTests */ = {
			isa = PBXNativeTarget;
			buildConfigurationList = D0D1218519E87B05005E4BAA /* Build configuration list for PBXNativeTarget "CarthageKitTests" */;
			buildPhases = (
				D0D1217319E87B05005E4BAA /* Sources */,
				D0D1217419E87B05005E4BAA /* Frameworks */,
				D0D1217519E87B05005E4BAA /* Resources */,
			);
			buildRules = (
			);
			dependencies = (
				D0D1217A19E87B05005E4BAA /* PBXTargetDependency */,
			);
			name = CarthageKitTests;
			productName = CarthageKitTests;
			productReference = D0D1217719E87B05005E4BAA /* CarthageKitTests.xctest */;
			productType = "com.apple.product-type.bundle.unit-test";
		};
		D0E7B63119E9C64500EDBA4D /* carthage */ = {
			isa = PBXNativeTarget;
			buildConfigurationList = D0E7B64919E9C64600EDBA4D /* Build configuration list for PBXNativeTarget "carthage" */;
			buildPhases = (
				D0E7B62E19E9C64500EDBA4D /* Sources */,
				D0E7B62F19E9C64500EDBA4D /* Frameworks */,
				D0E7B63019E9C64500EDBA4D /* Resources */,
				D0E7B65719E9C7C700EDBA4D /* Extract CLI Tool */,
				D0AAAB5319FB0960007B24B3 /* Embed Frameworks */,
			);
			buildRules = (
			);
			dependencies = (
				D0AAAB5219FB0960007B24B3 /* PBXTargetDependency */,
			);
			name = carthage;
			productName = carthage;
			productReference = D0E7B63219E9C64500EDBA4D /* carthage.app */;
			productType = "com.apple.product-type.application";
		};
		D0E7B64019E9C64600EDBA4D /* CarthageTests */ = {
			isa = PBXNativeTarget;
			buildConfigurationList = D0E7B64E19E9C64600EDBA4D /* Build configuration list for PBXNativeTarget "CarthageTests" */;
			buildPhases = (
				D0E7B63D19E9C64600EDBA4D /* Sources */,
				D0E7B63E19E9C64600EDBA4D /* Frameworks */,
				D0E7B63F19E9C64600EDBA4D /* Resources */,
			);
			buildRules = (
			);
			dependencies = (
				D0E7B64319E9C64600EDBA4D /* PBXTargetDependency */,
			);
			name = CarthageTests;
			productName = carthageTests;
			productReference = D0E7B64119E9C64600EDBA4D /* CarthageTests.xctest */;
			productType = "com.apple.product-type.bundle.unit-test";
		};
/* End PBXNativeTarget section */

/* Begin PBXProject section */
		D0D1211019E87861005E4BAA /* Project object */ = {
			isa = PBXProject;
			attributes = {
				LastUpgradeCheck = 0610;
				ORGANIZATIONNAME = Carthage;
				TargetAttributes = {
					D0D1216C19E87B05005E4BAA = {
						CreatedOnToolsVersion = 6.1;
					};
					D0D1217619E87B05005E4BAA = {
						CreatedOnToolsVersion = 6.1;
					};
					D0E7B63119E9C64500EDBA4D = {
						CreatedOnToolsVersion = 6.1;
					};
					D0E7B64019E9C64600EDBA4D = {
						CreatedOnToolsVersion = 6.1;
						TestTargetID = D0E7B63119E9C64500EDBA4D;
					};
				};
			};
			buildConfigurationList = D0D1211319E87861005E4BAA /* Build configuration list for PBXProject "Carthage" */;
			compatibilityVersion = "Xcode 3.2";
			developmentRegion = English;
			hasScannedForEncodings = 0;
			knownRegions = (
				en,
				Base,
			);
			mainGroup = D0D1210F19E87861005E4BAA;
			productRefGroup = D0D1211919E87861005E4BAA /* Products */;
			projectDirPath = "";
			projectRoot = "";
			targets = (
				D0E7B63119E9C64500EDBA4D /* carthage */,
				D0E7B64019E9C64600EDBA4D /* CarthageTests */,
				D0D1216C19E87B05005E4BAA /* CarthageKit */,
				D0D1217619E87B05005E4BAA /* CarthageKitTests */,
			);
		};
/* End PBXProject section */

/* Begin PBXResourcesBuildPhase section */
		D0D1216B19E87B05005E4BAA /* Resources */ = {
			isa = PBXResourcesBuildPhase;
			buildActionMask = 2147483647;
			files = (
			);
			runOnlyForDeploymentPostprocessing = 0;
		};
		D0D1217519E87B05005E4BAA /* Resources */ = {
			isa = PBXResourcesBuildPhase;
			buildActionMask = 2147483647;
			files = (
				D0AAAB5519FB1062007B24B3 /* TestCartfile in Resources */,
			);
			runOnlyForDeploymentPostprocessing = 0;
		};
		D0E7B63019E9C64500EDBA4D /* Resources */ = {
			isa = PBXResourcesBuildPhase;
			buildActionMask = 2147483647;
			files = (
			);
			runOnlyForDeploymentPostprocessing = 0;
		};
		D0E7B63F19E9C64600EDBA4D /* Resources */ = {
			isa = PBXResourcesBuildPhase;
			buildActionMask = 2147483647;
			files = (
			);
			runOnlyForDeploymentPostprocessing = 0;
		};
/* End PBXResourcesBuildPhase section */

/* Begin PBXShellScriptBuildPhase section */
		D0E7B65719E9C7C700EDBA4D /* Extract CLI Tool */ = {
			isa = PBXShellScriptBuildPhase;
			buildActionMask = 2147483647;
			files = (
			);
			inputPaths = (
				"$(BUILT_PRODUCTS_DIR)/$(EXECUTABLE_PATH)",
			);
			name = "Extract CLI Tool";
			outputPaths = (
				"$(BUILT_PRODUCTS_DIR)/$(EXECUTABLE_NAME)",
			);
			runOnlyForDeploymentPostprocessing = 0;
			shellPath = /bin/bash;
			shellScript = ". script/extract-tool";
		};
/* End PBXShellScriptBuildPhase section */

/* Begin PBXSourcesBuildPhase section */
		D0D1216819E87B05005E4BAA /* Sources */ = {
			isa = PBXSourcesBuildPhase;
			buildActionMask = 2147483647;
			files = (
				D0AAAB4A19FAEDB4007B24B3 /* Errors.swift in Sources */,
				D0AD39B019E900BC00B343CE /* Task.swift in Sources */,
				D0D1219219E88B8F005E4BAA /* GitHub.swift in Sources */,
				D0D1219019E88A15005E4BAA /* Cartfile.swift in Sources */,
			);
			runOnlyForDeploymentPostprocessing = 0;
		};
		D0D1217319E87B05005E4BAA /* Sources */ = {
			isa = PBXSourcesBuildPhase;
			buildActionMask = 2147483647;
			files = (
				D0D121E019E8999E005E4BAA /* CartfileSpec.swift in Sources */,
				D04AEADB19E918C30045C166 /* TaskSpec.swift in Sources */,
			);
			runOnlyForDeploymentPostprocessing = 0;
		};
		D0E7B62E19E9C64500EDBA4D /* Sources */ = {
			isa = PBXSourcesBuildPhase;
			buildActionMask = 2147483647;
			files = (
				D0E7B65519E9C76900EDBA4D /* Help.swift in Sources */,
				D0E7B65419E9C76900EDBA4D /* Command.swift in Sources */,
				D0E7B65619E9C76900EDBA4D /* main.swift in Sources */,
			);
			runOnlyForDeploymentPostprocessing = 0;
		};
		D0E7B63D19E9C64600EDBA4D /* Sources */ = {
			isa = PBXSourcesBuildPhase;
			buildActionMask = 2147483647;
			files = (
				D0E7B64819E9C64600EDBA4D /* carthageTests.swift in Sources */,
			);
			runOnlyForDeploymentPostprocessing = 0;
		};
/* End PBXSourcesBuildPhase section */

/* Begin PBXTargetDependency section */
		D0AAAB5219FB0960007B24B3 /* PBXTargetDependency */ = {
			isa = PBXTargetDependency;
			target = D0D1216C19E87B05005E4BAA /* CarthageKit */;
			targetProxy = D0AAAB5119FB0960007B24B3 /* PBXContainerItemProxy */;
		};
		D0D1217A19E87B05005E4BAA /* PBXTargetDependency */ = {
			isa = PBXTargetDependency;
			target = D0D1216C19E87B05005E4BAA /* CarthageKit */;
			targetProxy = D0D1217919E87B05005E4BAA /* PBXContainerItemProxy */;
		};
		D0E7B64319E9C64600EDBA4D /* PBXTargetDependency */ = {
			isa = PBXTargetDependency;
			target = D0E7B63119E9C64500EDBA4D /* carthage */;
			targetProxy = D0E7B64219E9C64600EDBA4D /* PBXContainerItemProxy */;
		};
/* End PBXTargetDependency section */

/* Begin XCBuildConfiguration section */
		D0D1211D19E87861005E4BAA /* Debug */ = {
			isa = XCBuildConfiguration;
			baseConfigurationReference = D0D1212619E878CC005E4BAA /* Debug.xcconfig */;
			buildSettings = {
				MACOSX_DEPLOYMENT_TARGET = 10.9;
			};
			name = Debug;
		};
		D0D1211E19E87861005E4BAA /* Release */ = {
			isa = XCBuildConfiguration;
			baseConfigurationReference = D0D1212819E878CC005E4BAA /* Release.xcconfig */;
			buildSettings = {
				MACOSX_DEPLOYMENT_TARGET = 10.9;
			};
			name = Release;
		};
		D0D1218019E87B05005E4BAA /* Debug */ = {
			isa = XCBuildConfiguration;
			baseConfigurationReference = D0D1213719E878CC005E4BAA /* Mac-Framework.xcconfig */;
			buildSettings = {
				CURRENT_PROJECT_VERSION = 1;
				DYLIB_COMPATIBILITY_VERSION = 1;
				DYLIB_CURRENT_VERSION = 1;
				EMBEDDED_CONTENT_CONTAINS_SWIFT = YES;
				FRAMEWORK_VERSION = A;
				INFOPLIST_FILE = CarthageKit/Info.plist;
				LD_RUNPATH_SEARCH_PATHS = "$(inherited) @executable_path/Frameworks @loader_path/Frameworks";
				PRODUCT_NAME = "$(TARGET_NAME)";
				VERSIONING_SYSTEM = "apple-generic";
				VERSION_INFO_PREFIX = "";
			};
			name = Debug;
		};
		D0D1218119E87B05005E4BAA /* Release */ = {
			isa = XCBuildConfiguration;
			baseConfigurationReference = D0D1213719E878CC005E4BAA /* Mac-Framework.xcconfig */;
			buildSettings = {
				CURRENT_PROJECT_VERSION = 1;
				DYLIB_COMPATIBILITY_VERSION = 1;
				DYLIB_CURRENT_VERSION = 1;
				EMBEDDED_CONTENT_CONTAINS_SWIFT = YES;
				FRAMEWORK_VERSION = A;
				INFOPLIST_FILE = CarthageKit/Info.plist;
				LD_RUNPATH_SEARCH_PATHS = "$(inherited) @executable_path/Frameworks @loader_path/Frameworks";
				PRODUCT_NAME = "$(TARGET_NAME)";
				VERSIONING_SYSTEM = "apple-generic";
				VERSION_INFO_PREFIX = "";
			};
			name = Release;
		};
		D0D1218219E87B05005E4BAA /* Debug */ = {
			isa = XCBuildConfiguration;
			baseConfigurationReference = D0D1213419E878CC005E4BAA /* Mac-Application.xcconfig */;
			buildSettings = {
				FRAMEWORK_SEARCH_PATHS = (
					"$(DEVELOPER_FRAMEWORKS_DIR)",
					"$(inherited)",
				);
				INFOPLIST_FILE = CarthageKitTests/Info.plist;
				PRODUCT_NAME = "$(TARGET_NAME)";
			};
			name = Debug;
		};
		D0D1218319E87B05005E4BAA /* Release */ = {
			isa = XCBuildConfiguration;
			baseConfigurationReference = D0D1213419E878CC005E4BAA /* Mac-Application.xcconfig */;
			buildSettings = {
				FRAMEWORK_SEARCH_PATHS = (
					"$(DEVELOPER_FRAMEWORKS_DIR)",
					"$(inherited)",
				);
				INFOPLIST_FILE = CarthageKitTests/Info.plist;
				PRODUCT_NAME = "$(TARGET_NAME)";
			};
			name = Release;
		};
		D0D1218719E87B38005E4BAA /* Profile */ = {
			isa = XCBuildConfiguration;
			baseConfigurationReference = D0D1212719E878CC005E4BAA /* Profile.xcconfig */;
			buildSettings = {
				MACOSX_DEPLOYMENT_TARGET = 10.9;
			};
			name = Profile;
		};
		D0D1218919E87B38005E4BAA /* Profile */ = {
			isa = XCBuildConfiguration;
			baseConfigurationReference = D0D1213719E878CC005E4BAA /* Mac-Framework.xcconfig */;
			buildSettings = {
				CURRENT_PROJECT_VERSION = 1;
				DYLIB_COMPATIBILITY_VERSION = 1;
				DYLIB_CURRENT_VERSION = 1;
				EMBEDDED_CONTENT_CONTAINS_SWIFT = YES;
				FRAMEWORK_VERSION = A;
				INFOPLIST_FILE = CarthageKit/Info.plist;
				LD_RUNPATH_SEARCH_PATHS = "$(inherited) @executable_path/Frameworks @loader_path/Frameworks";
				PRODUCT_NAME = "$(TARGET_NAME)";
				VERSIONING_SYSTEM = "apple-generic";
				VERSION_INFO_PREFIX = "";
			};
			name = Profile;
		};
		D0D1218A19E87B38005E4BAA /* Profile */ = {
			isa = XCBuildConfiguration;
			baseConfigurationReference = D0D1213419E878CC005E4BAA /* Mac-Application.xcconfig */;
			buildSettings = {
				FRAMEWORK_SEARCH_PATHS = (
					"$(DEVELOPER_FRAMEWORKS_DIR)",
					"$(inherited)",
				);
				INFOPLIST_FILE = CarthageKitTests/Info.plist;
				PRODUCT_NAME = "$(TARGET_NAME)";
			};
			name = Profile;
		};
		D0D1218B19E87B3B005E4BAA /* Test */ = {
			isa = XCBuildConfiguration;
			baseConfigurationReference = D0D1212919E878CC005E4BAA /* Test.xcconfig */;
			buildSettings = {
				MACOSX_DEPLOYMENT_TARGET = 10.9;
			};
			name = Test;
		};
		D0D1218D19E87B3B005E4BAA /* Test */ = {
			isa = XCBuildConfiguration;
			baseConfigurationReference = D0D1213719E878CC005E4BAA /* Mac-Framework.xcconfig */;
			buildSettings = {
				CURRENT_PROJECT_VERSION = 1;
				DYLIB_COMPATIBILITY_VERSION = 1;
				DYLIB_CURRENT_VERSION = 1;
				EMBEDDED_CONTENT_CONTAINS_SWIFT = YES;
				FRAMEWORK_VERSION = A;
				INFOPLIST_FILE = CarthageKit/Info.plist;
				LD_RUNPATH_SEARCH_PATHS = "$(inherited) @executable_path/Frameworks @loader_path/Frameworks";
				PRODUCT_NAME = "$(TARGET_NAME)";
				VERSIONING_SYSTEM = "apple-generic";
				VERSION_INFO_PREFIX = "";
			};
			name = Test;
		};
		D0D1218E19E87B3B005E4BAA /* Test */ = {
			isa = XCBuildConfiguration;
			baseConfigurationReference = D0D1213419E878CC005E4BAA /* Mac-Application.xcconfig */;
			buildSettings = {
				FRAMEWORK_SEARCH_PATHS = (
					"$(DEVELOPER_FRAMEWORKS_DIR)",
					"$(inherited)",
				);
				INFOPLIST_FILE = CarthageKitTests/Info.plist;
				PRODUCT_NAME = "$(TARGET_NAME)";
			};
			name = Test;
		};
		D0E7B64A19E9C64600EDBA4D /* Debug */ = {
			isa = XCBuildConfiguration;
			baseConfigurationReference = D0D1213419E878CC005E4BAA /* Mac-Application.xcconfig */;
			buildSettings = {
				INFOPLIST_FILE = carthage/Info.plist;
				LD_RUNPATH_SEARCH_PATHS = "@executable_path/. @executable_path/CarthageKit.framework/Versions/Current/Frameworks /Library/Frameworks /Library/Frameworks/CarthageKit.framework/Versions/Current/Frameworks";
				PRODUCT_NAME = "$(TARGET_NAME)";
			};
			name = Debug;
		};
		D0E7B64B19E9C64600EDBA4D /* Test */ = {
			isa = XCBuildConfiguration;
			baseConfigurationReference = D0D1213419E878CC005E4BAA /* Mac-Application.xcconfig */;
			buildSettings = {
				INFOPLIST_FILE = carthage/Info.plist;
				LD_RUNPATH_SEARCH_PATHS = "@executable_path/. @executable_path/CarthageKit.framework/Versions/Current/Frameworks /Library/Frameworks /Library/Frameworks/CarthageKit.framework/Versions/Current/Frameworks";
				PRODUCT_NAME = "$(TARGET_NAME)";
			};
			name = Test;
		};
		D0E7B64C19E9C64600EDBA4D /* Release */ = {
			isa = XCBuildConfiguration;
			baseConfigurationReference = D0D1213419E878CC005E4BAA /* Mac-Application.xcconfig */;
			buildSettings = {
				INFOPLIST_FILE = carthage/Info.plist;
				LD_RUNPATH_SEARCH_PATHS = "@executable_path/. @executable_path/CarthageKit.framework/Versions/Current/Frameworks /Library/Frameworks /Library/Frameworks/CarthageKit.framework/Versions/Current/Frameworks";
				PRODUCT_NAME = "$(TARGET_NAME)";
			};
			name = Release;
		};
		D0E7B64D19E9C64600EDBA4D /* Profile */ = {
			isa = XCBuildConfiguration;
			baseConfigurationReference = D0D1213419E878CC005E4BAA /* Mac-Application.xcconfig */;
			buildSettings = {
				INFOPLIST_FILE = carthage/Info.plist;
				LD_RUNPATH_SEARCH_PATHS = "@executable_path/. @executable_path/CarthageKit.framework/Versions/Current/Frameworks /Library/Frameworks /Library/Frameworks/CarthageKit.framework/Versions/Current/Frameworks";
				PRODUCT_NAME = "$(TARGET_NAME)";
			};
			name = Profile;
		};
		D0E7B64F19E9C64600EDBA4D /* Debug */ = {
			isa = XCBuildConfiguration;
			baseConfigurationReference = D0D1213419E878CC005E4BAA /* Mac-Application.xcconfig */;
			buildSettings = {
				BUNDLE_LOADER = "$(TEST_HOST)";
				FRAMEWORK_SEARCH_PATHS = (
					"$(DEVELOPER_FRAMEWORKS_DIR)",
					"$(inherited)",
				);
				INFOPLIST_FILE = carthageTests/Info.plist;
				PRODUCT_NAME = "$(TARGET_NAME)";
				TEST_HOST = "$(BUILT_PRODUCTS_DIR)/carthage.app/Contents/MacOS/carthage";
			};
			name = Debug;
		};
		D0E7B65019E9C64600EDBA4D /* Test */ = {
			isa = XCBuildConfiguration;
			baseConfigurationReference = D0D1213419E878CC005E4BAA /* Mac-Application.xcconfig */;
			buildSettings = {
				BUNDLE_LOADER = "$(TEST_HOST)";
				FRAMEWORK_SEARCH_PATHS = (
					"$(DEVELOPER_FRAMEWORKS_DIR)",
					"$(inherited)",
				);
				INFOPLIST_FILE = carthageTests/Info.plist;
				PRODUCT_NAME = "$(TARGET_NAME)";
				TEST_HOST = "$(BUILT_PRODUCTS_DIR)/carthage.app/Contents/MacOS/carthage";
			};
			name = Test;
		};
		D0E7B65119E9C64600EDBA4D /* Release */ = {
			isa = XCBuildConfiguration;
			baseConfigurationReference = D0D1213419E878CC005E4BAA /* Mac-Application.xcconfig */;
			buildSettings = {
				BUNDLE_LOADER = "$(TEST_HOST)";
				FRAMEWORK_SEARCH_PATHS = (
					"$(DEVELOPER_FRAMEWORKS_DIR)",
					"$(inherited)",
				);
				INFOPLIST_FILE = carthageTests/Info.plist;
				PRODUCT_NAME = "$(TARGET_NAME)";
				TEST_HOST = "$(BUILT_PRODUCTS_DIR)/carthage.app/Contents/MacOS/carthage";
			};
			name = Release;
		};
		D0E7B65219E9C64600EDBA4D /* Profile */ = {
			isa = XCBuildConfiguration;
			baseConfigurationReference = D0D1213419E878CC005E4BAA /* Mac-Application.xcconfig */;
			buildSettings = {
				BUNDLE_LOADER = "$(TEST_HOST)";
				FRAMEWORK_SEARCH_PATHS = (
					"$(DEVELOPER_FRAMEWORKS_DIR)",
					"$(inherited)",
				);
				INFOPLIST_FILE = carthageTests/Info.plist;
				PRODUCT_NAME = "$(TARGET_NAME)";
				TEST_HOST = "$(BUILT_PRODUCTS_DIR)/carthage.app/Contents/MacOS/carthage";
			};
			name = Profile;
		};
/* End XCBuildConfiguration section */

/* Begin XCConfigurationList section */
		D0D1211319E87861005E4BAA /* Build configuration list for PBXProject "Carthage" */ = {
			isa = XCConfigurationList;
			buildConfigurations = (
				D0D1211D19E87861005E4BAA /* Debug */,
				D0D1218B19E87B3B005E4BAA /* Test */,
				D0D1211E19E87861005E4BAA /* Release */,
				D0D1218719E87B38005E4BAA /* Profile */,
			);
			defaultConfigurationIsVisible = 0;
			defaultConfigurationName = Release;
		};
		D0D1218419E87B05005E4BAA /* Build configuration list for PBXNativeTarget "CarthageKit" */ = {
			isa = XCConfigurationList;
			buildConfigurations = (
				D0D1218019E87B05005E4BAA /* Debug */,
				D0D1218D19E87B3B005E4BAA /* Test */,
				D0D1218119E87B05005E4BAA /* Release */,
				D0D1218919E87B38005E4BAA /* Profile */,
			);
			defaultConfigurationIsVisible = 0;
			defaultConfigurationName = Release;
		};
		D0D1218519E87B05005E4BAA /* Build configuration list for PBXNativeTarget "CarthageKitTests" */ = {
			isa = XCConfigurationList;
			buildConfigurations = (
				D0D1218219E87B05005E4BAA /* Debug */,
				D0D1218E19E87B3B005E4BAA /* Test */,
				D0D1218319E87B05005E4BAA /* Release */,
				D0D1218A19E87B38005E4BAA /* Profile */,
			);
			defaultConfigurationIsVisible = 0;
			defaultConfigurationName = Release;
		};
		D0E7B64919E9C64600EDBA4D /* Build configuration list for PBXNativeTarget "carthage" */ = {
			isa = XCConfigurationList;
			buildConfigurations = (
				D0E7B64A19E9C64600EDBA4D /* Debug */,
				D0E7B64B19E9C64600EDBA4D /* Test */,
				D0E7B64C19E9C64600EDBA4D /* Release */,
				D0E7B64D19E9C64600EDBA4D /* Profile */,
			);
			defaultConfigurationIsVisible = 0;
			defaultConfigurationName = Release;
		};
		D0E7B64E19E9C64600EDBA4D /* Build configuration list for PBXNativeTarget "CarthageTests" */ = {
			isa = XCConfigurationList;
			buildConfigurations = (
				D0E7B64F19E9C64600EDBA4D /* Debug */,
				D0E7B65019E9C64600EDBA4D /* Test */,
				D0E7B65119E9C64600EDBA4D /* Release */,
				D0E7B65219E9C64600EDBA4D /* Profile */,
			);
			defaultConfigurationIsVisible = 0;
			defaultConfigurationName = Release;
		};
/* End XCConfigurationList section */
	};
	rootObject = D0D1211019E87861005E4BAA /* Project object */;
}<|MERGE_RESOLUTION|>--- conflicted
+++ resolved
@@ -17,11 +17,8 @@
 		D01F8A4C19EA28FE00643E7C /* Nimble.framework in Frameworks */ = {isa = PBXBuildFile; fileRef = D01F8A4B19EA28FE00643E7C /* Nimble.framework */; };
 		D04AEADB19E918C30045C166 /* TaskSpec.swift in Sources */ = {isa = PBXBuildFile; fileRef = D04AEADA19E918C30045C166 /* TaskSpec.swift */; };
 		D0AAAB4A19FAEDB4007B24B3 /* Errors.swift in Sources */ = {isa = PBXBuildFile; fileRef = D0AAAB4919FAEDB4007B24B3 /* Errors.swift */; };
-<<<<<<< HEAD
 		D0AAAB5519FB1062007B24B3 /* TestCartfile in Resources */ = {isa = PBXBuildFile; fileRef = D0AAAB5419FB1062007B24B3 /* TestCartfile */; };
-=======
 		D0AAAB5019FB0960007B24B3 /* CarthageKit.framework in Embed Frameworks */ = {isa = PBXBuildFile; fileRef = D0D1216D19E87B05005E4BAA /* CarthageKit.framework */; settings = {ATTRIBUTES = (CodeSignOnCopy, RemoveHeadersOnCopy, ); }; };
->>>>>>> 6a7477b7
 		D0AD39B019E900BC00B343CE /* Task.swift in Sources */ = {isa = PBXBuildFile; fileRef = D0AD39AF19E900BC00B343CE /* Task.swift */; };
 		D0D1217219E87B05005E4BAA /* CarthageKit.h in Headers */ = {isa = PBXBuildFile; fileRef = D0D1217119E87B05005E4BAA /* CarthageKit.h */; settings = {ATTRIBUTES = (Public, ); }; };
 		D0D1217819E87B05005E4BAA /* CarthageKit.framework in Frameworks */ = {isa = PBXBuildFile; fileRef = D0D1216D19E87B05005E4BAA /* CarthageKit.framework */; };
