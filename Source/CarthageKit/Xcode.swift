//
//  Xcode.swift
//  Carthage
//
//  Created by Justin Spahr-Summers on 2014-10-11.
//  Copyright (c) 2014 Carthage. All rights reserved.
//

import Foundation
import Result
import ReactiveCocoa
import ReactiveTask

/// The name of the folder into which Carthage puts binaries it builds (relative
/// to the working directory).
public let CarthageBinariesFolderPath = "Carthage/Build"

/// Describes how to locate the actual project or workspace that Xcode should
/// build.
public enum ProjectLocator: Comparable {
	/// The `xcworkspace` at the given file URL should be built.
	case Workspace(NSURL)

	/// The `xcodeproj` at the given file URL should be built.
	case ProjectFile(NSURL)

	/// The file URL this locator refers to.
	public var fileURL: NSURL {
		switch self {
		case let .Workspace(URL):
			assert(URL.fileURL)
			return URL

		case let .ProjectFile(URL):
			assert(URL.fileURL)
			return URL
		}
	}

	/// The number of levels deep the current object is in the directory hierarchy.
	public var level: Int {
		return fileURL.pathComponents!.count - 1
	}
}

public func ==(lhs: ProjectLocator, rhs: ProjectLocator) -> Bool {
	switch (lhs, rhs) {
	case let (.Workspace(left), .Workspace(right)):
		return left == right

	case let (.ProjectFile(left), .ProjectFile(right)):
		return left == right

	default:
		return false
	}
}

public func <(lhs: ProjectLocator, rhs: ProjectLocator) -> Bool {
	// Prefer top-level directories
	let leftLevel = lhs.level
	let rightLevel = rhs.level
	guard leftLevel == rightLevel else {
		return leftLevel < rightLevel
	}

	// Prefer workspaces over projects.
	switch (lhs, rhs) {
	case (.Workspace, .ProjectFile):
		return true

	case (.ProjectFile, .Workspace):
		return false

	default:
		return lhs.fileURL.path!.characters.lexicographicalCompare(rhs.fileURL.path!.characters)
	}
}

extension ProjectLocator: CustomStringConvertible {
	public var description: String {
		return fileURL.lastPathComponent!
	}
}

/// Attempts to locate projects and workspaces within the given directory.
///
/// Sends all matches in preferential order.
public func locateProjectsInDirectory(directoryURL: NSURL) -> SignalProducer<ProjectLocator, CarthageError> {
	let enumerationOptions: NSDirectoryEnumerationOptions = [ .SkipsHiddenFiles, .SkipsPackageDescendants ]

	return gitmodulesEntriesInRepository(directoryURL, revision: nil)
		.map { directoryURL.appendingPathComponent($0.path) }
		.concat(value: directoryURL.appendingPathComponent(CarthageProjectCheckoutsPath))
		.collect()
		.flatMap(.Merge) { directoriesToSkip in
			return NSFileManager.defaultManager()
				.carthage_enumeratorAtURL(directoryURL.URLByResolvingSymlinksInPath!, includingPropertiesForKeys: [ NSURLTypeIdentifierKey ], options: enumerationOptions, catchErrors: true)
				.map { _, URL in URL }
				.filter { URL in
					return !directoriesToSkip.contains { $0.hasSubdirectory(URL) }
				}
		}
		.map { URL -> ProjectLocator? in
			if let UTI = URL.typeIdentifier.value {
				if (UTTypeConformsTo(UTI, "com.apple.dt.document.workspace")) {
					return .Workspace(URL)
				} else if (UTTypeConformsTo(UTI, "com.apple.xcode.project")) {
					return .ProjectFile(URL)
				}
			}
			return nil
		}
		.ignoreNil()
		.collect()
		.map { $0.sort() }
		.flatMap(.Merge) { SignalProducer<ProjectLocator, CarthageError>(values: $0) }
}

/// Creates a task description for executing `xcodebuild` with the given
/// arguments.
public func xcodebuildTask(tasks: [String], _ buildArguments: BuildArguments) -> Task {
	return Task("/usr/bin/xcrun", arguments: buildArguments.arguments + tasks)
}

/// Creates a task description for executing `xcodebuild` with the given
/// arguments.
public func xcodebuildTask(task: String, _ buildArguments: BuildArguments) -> Task {
	return xcodebuildTask([task], buildArguments)
}

/// Sends each scheme found in the given project.
public func schemesInProject(project: ProjectLocator) -> SignalProducer<String, CarthageError> {
	let task = xcodebuildTask("-list", BuildArguments(project: project))

	return launchTask(task)
		.ignoreTaskData()
		.mapError(CarthageError.TaskError)
		// xcodebuild has a bug where xcodebuild -list can sometimes hang
		// indefinitely on projects that don't share any schemes, so
		// automatically bail out if it looks like that's happening.
		.timeoutWithError(.XcodebuildTimeout(project), afterInterval: 60, onScheduler: QueueScheduler(qos: QOS_CLASS_DEFAULT))
		.retry(2)
		.map { (data: NSData) -> String in
			return NSString(data: data, encoding: NSStringEncoding(NSUTF8StringEncoding))! as String
		}
		.flatMap(.Merge) { string in
			return string.linesProducer
		}
		.flatMap(.Merge) { line -> SignalProducer<String, CarthageError> in
			// Matches one of these two possible messages:
			//
			// '    This project contains no schemes.'
			// 'There are no schemes in workspace "Carthage".'
			if line.hasSuffix("contains no schemes.") || line.hasPrefix("There are no schemes") {
				return SignalProducer(error: .NoSharedSchemes(project, nil))
			} else {
				return SignalProducer(value: line)
			}
		}
		.skipWhile { line in !line.hasSuffix("Schemes:") }
		.skip(1)
		.takeWhile { line in !line.isEmpty }
		.map { (line: String) -> String in line.stringByTrimmingCharactersInSet(NSCharacterSet.whitespaceCharacterSet()) }
}

/// Finds schemes of projects or workspaces, which Carthage should build, found
/// within the given directory.
public func buildableSchemesInDirectory(directoryURL: NSURL, withConfiguration configuration: String, forPlatforms platforms: Set<Platform> = []) -> SignalProducer<(ProjectLocator, [String]), CarthageError> {
	precondition(directoryURL.fileURL)

	return locateProjectsInDirectory(directoryURL)
		.flatMap(.Concat) { project -> SignalProducer<(ProjectLocator, [String]), CarthageError> in
			return schemesInProject(project)
				.flatMap(.Merge) { scheme -> SignalProducer<String, CarthageError> in
					let buildArguments = BuildArguments(project: project, scheme: scheme, configuration: configuration)

					return shouldBuildScheme(buildArguments, platforms)
						.filter { $0 }
						.map { _ in scheme }
				}
				.collect()
				.flatMapError { error in
					if case .NoSharedSchemes = error {
						return .init(value: [])
					} else {
						return .init(error: error)
					}
				}
				.map { (project, $0) }
		}
}

/// Sends pairs of a scheme and a project, the scheme actually resides in
/// the project.
public func schemesInProjects(projects: [(ProjectLocator, [String])]) -> SignalProducer<[(String, ProjectLocator)], CarthageError> {
	return SignalProducer(values: projects)
		.map { (project: ProjectLocator, schemes: [String]) in
			// Only look for schemes that actually reside in the project
			let containedSchemes = schemes.filter { (scheme: String) -> Bool in
				if let schemePath = project.fileURL.appendingPathComponent("xcshareddata/xcschemes/\(scheme).xcscheme").path {
					return NSFileManager.defaultManager().fileExistsAtPath(schemePath)
				}
				return false
			}
			return (project, containedSchemes)
		}
		.filter { (project: ProjectLocator, schemes: [String]) in
			switch project {
			case .ProjectFile where !schemes.isEmpty:
				return true

			default:
				return false
			}
		}
		.flatMap(.Concat) { project, schemes in
			return .init(values: schemes.map { ($0, project) })
		}
		.collect()
}

/// Represents a platform to build for.
public enum Platform: String {
	/// Mac OS X.
	case Mac

	/// iOS for device and simulator.
	case iOS

	/// Apple Watch device and simulator.
	case watchOS

	/// Apple TV device and simulator.
	case tvOS

	/// All supported build platforms.
	public static let supportedPlatforms: [Platform] = [ .Mac, .iOS, .watchOS, .tvOS ]

	/// The relative path at which binaries corresponding to this platform will
	/// be stored.
	public var relativePath: String {
		let subfolderName = rawValue
		return (CarthageBinariesFolderPath as NSString).stringByAppendingPathComponent(subfolderName)
	}

	/// The SDKs that need to be built for this platform.
	public var SDKs: [SDK] {
		switch self {
		case .Mac:
			return [ .MacOSX ]

		case .iOS:
			return [ .iPhoneSimulator, .iPhoneOS ]

		case .watchOS:
			return [ .watchOS, .watchSimulator ]

		case .tvOS:
			return [ .tvOS, .tvSimulator ]
		}
	}
}

// TODO: this won't be necessary anymore with Swift 2.
extension Platform: CustomStringConvertible {
	public var description: String {
		return rawValue
	}
}

/// Represents an SDK buildable by Xcode.
public enum SDK: String {
	/// Mac OS X.
	case MacOSX = "macosx"

	/// iOS, for device.
	case iPhoneOS = "iphoneos"

	/// iOS, for the simulator.
	case iPhoneSimulator = "iphonesimulator"

	/// watchOS, for the Apple Watch device.
	case watchOS = "watchos"

	/// watchSimulator, for the Apple Watch simulator.
	case watchSimulator = "watchsimulator"

	/// tvOS, for the Apple TV device.
	case tvOS = "appletvos"

	/// tvSimulator, for the Apple TV simulator.
	case tvSimulator = "appletvsimulator"

	public static let allSDKs: Set<SDK> = [.MacOSX, .iPhoneOS, .iPhoneSimulator, .watchOS, .watchSimulator, .tvOS, .tvSimulator]

	/// Attempts to parse an SDK name from a string returned from `xcodebuild`.
	public static func fromString(string: String) -> Result<SDK, CarthageError> {
		return Result(self.init(rawValue: string.lowercaseString), failWith: .ParseError(description: "unexpected SDK key \"\(string)\""))
	}

	/// Split the given SDKs into simulator ones and device ones.
	private static func splitSDKs<S: SequenceType where S.Generator.Element == SDK>(sdks: S) -> (simulators: [SDK], devices: [SDK]) {
		return (
			simulators: sdks.filter { $0.isSimulator },
			devices: sdks.filter { !$0.isSimulator }
		)
	}

	/// Returns whether this is a simulator SDK.
	public var isSimulator: Bool {
		switch self {
		case .iPhoneSimulator, .watchSimulator, .tvSimulator:
			return true

		case _:
			return false
		}
	}

	/// The platform that this SDK targets.
	public var platform: Platform {
		switch self {
		case .iPhoneOS, .iPhoneSimulator:
			return .iOS

		case .watchOS, .watchSimulator:
			return .watchOS

		case .tvOS, .tvSimulator:
			return .tvOS

		case .MacOSX:
			return .Mac
		}
	}
}

// TODO: this won't be necessary anymore in Swift 2.
extension SDK: CustomStringConvertible {
	public var description: String {
		switch self {
		case .iPhoneOS:
			return "iOS Device"

		case .iPhoneSimulator:
			return "iOS Simulator"

		case .MacOSX:
			return "Mac OS X"

		case .watchOS:
			return "watchOS"

		case .watchSimulator:
			return "watchOS Simulator"

		case .tvOS:
			return "tvOS"

		case .tvSimulator:
			return "tvOS Simulator"
		}
	}
}

/// Represents a build setting whether full bitcode should be embedded in the
/// binary.
public enum BitcodeGenerationMode: String {
	/// Only bitcode marker will be embedded.
	case Marker = "marker"

	/// Full bitcode will be embedded.
	case Bitcode = "bitcode"
}

/// Describes the type of product built by an Xcode target.
public enum ProductType: String {
	/// A framework bundle.
	case Framework = "com.apple.product-type.framework"

	/// A static library.
	case StaticLibrary = "com.apple.product-type.library.static"

	/// A unit test bundle.
	case TestBundle = "com.apple.product-type.bundle.unit-test"

	/// Attempts to parse a product type from a string returned from
	/// `xcodebuild`.
	public static func fromString(string: String) -> Result<ProductType, CarthageError> {
		return Result(self.init(rawValue: string), failWith: .ParseError(description: "unexpected product type \"\(string)\""))
	}
}

/// Describes the type of Mach-O files.
/// See https://developer.apple.com/library/mac/documentation/DeveloperTools/Reference/XcodeBuildSettingRef/1-Build_Setting_Reference/build_setting_ref.html#//apple_ref/doc/uid/TP40003931-CH3-SW73.
public enum MachOType: String {
	/// Executable binary.
	case Executable = "mh_executable"

	/// Bundle binary.
	case Bundle = "mh_bundle"

	/// Relocatable object file.
	case Object = "mh_object"

	/// Dynamic library binary.
	case Dylib = "mh_dylib"

	/// Static library binary.
	case Staticlib = "staticlib"

	/// Attempts to parse a Mach-O type from a string returned from `xcodebuild`.
	public static func fromString(string: String) -> Result<MachOType, CarthageError> {
		return Result(self.init(rawValue: string), failWith: .ParseError(description: "unexpected Mach-O type \"\(string)\""))
	}
}

/// Describes the type of frameworks.
private enum FrameworkType {
	/// A dynamic framework.
	case Dynamic

	/// A static framework.
	case Static

	init?(productType: ProductType, machOType: MachOType) {
		switch (productType, machOType) {
		case (.Framework, .Dylib):
			self = .Dynamic

		case (.Framework, .Staticlib):
			self = .Static

		case _:
			return nil
		}
	}
}

/// Describes the type of packages, given their CFBundlePackageType.
private enum PackageType: String {
	/// A .framework package.
	case Framework = "FMWK"

	/// A .bundle package. Some frameworks might have this package type code
	/// (e.g. https://github.com/ResearchKit/ResearchKit/blob/1.3.0/ResearchKit/Info.plist#L15-L16).
	case Bundle = "BNDL"

	/// A .dSYM package.
	case dSYM = "dSYM"
}

/// A map of build settings and their values, as generated by Xcode.
public struct BuildSettings {
	/// The target to which these settings apply.
	public let target: String

	/// All build settings given at initialization.
	public let settings: Dictionary<String, String>

	public init(target: String, settings: Dictionary<String, String>) {
		self.target = target
		self.settings = settings
	}

	/// Matches lines of the forms:
	///
	/// Build settings for action build and target "ReactiveCocoaLayout Mac":
	/// Build settings for action test and target CarthageKitTests:
	private static let targetSettingsRegex = try! NSRegularExpression(pattern: "^Build settings for action (?:\\S+) and target \\\"?([^\":]+)\\\"?:$", options: [ .CaseInsensitive, .AnchorsMatchLines ])

	/// Invokes `xcodebuild` to retrieve build settings for the given build
	/// arguments.
	///
	/// Upon .success, sends one BuildSettings value for each target included in
	/// the referenced scheme.
	public static func loadWithArguments(arguments: BuildArguments) -> SignalProducer<BuildSettings, CarthageError> {
		// xcodebuild (in Xcode 8) has a bug where xcodebuild -showBuildSettings
		// can hang indefinitely on projects that contain core data models.
		// rdar://27052195
		// Including the action "clean" works around this issue, which is further
		// discussed here: https://forums.developer.apple.com/thread/50372
		let task = xcodebuildTask(["clean", "-showBuildSettings"], arguments)

		return launchTask(task)
			.ignoreTaskData()
			.mapError(CarthageError.TaskError)
			// xcodebuild has a bug where xcodebuild -showBuildSettings
			// can sometimes hang indefinitely on projects that don't
			// share any schemes, so automatically bail out if it looks
			// like that's happening.
			.timeoutWithError(.XcodebuildTimeout(arguments.project), afterInterval: 30, onScheduler: QueueScheduler(qos: QOS_CLASS_DEFAULT))
			.retry(5)
			.map { (data: NSData) -> String in
				return NSString(data: data, encoding: NSStringEncoding(NSUTF8StringEncoding))! as String
			}
			.flatMap(.Merge) { (string: String) -> SignalProducer<BuildSettings, CarthageError> in
				return SignalProducer { observer, disposable in
					var currentSettings: [String: String] = [:]
					var currentTarget: String?

					let flushTarget = { () -> () in
						if let currentTarget = currentTarget {
							let buildSettings = self.init(target: currentTarget, settings: currentSettings)
							observer.sendNext(buildSettings)
						}

						currentTarget = nil
						currentSettings = [:]
					}

					(string as NSString).enumerateLinesUsingBlock { (line, stop) in
						if disposable.disposed {
							stop.memory = true
							return
						}

						if let result = self.targetSettingsRegex.firstMatchInString(line, options: [], range: NSMakeRange(0, (line as NSString).length)) {
							let targetRange = result.rangeAtIndex(1)

							flushTarget()
							currentTarget = (line as NSString).substringWithRange(targetRange)
							return
						}

						let trimSet = NSCharacterSet.whitespaceAndNewlineCharacterSet()
						let components = line.characters
							.split(1) { $0 == "=" }
							.map { String($0).stringByTrimmingCharactersInSet(trimSet) }

						if components.count == 2 {
							currentSettings[components[0]] = components[1]
						}
					}

					flushTarget()
					observer.sendCompleted()
				}
			}
	}

	/// Determines which SDKs the given scheme builds for, by default.
	///
	/// If an SDK is unrecognized or could not be determined, an error will be
	/// sent on the returned signal.
	public static func SDKsForScheme(scheme: String, inProject project: ProjectLocator) -> SignalProducer<SDK, CarthageError> {
		return loadWithArguments(BuildArguments(project: project, scheme: scheme))
			.take(1)
			.flatMap(.Merge) { $0.buildSDKs }
	}

	/// Returns the value for the given build setting, or an error if it could
	/// not be determined.
	public subscript(key: String) -> Result<String, CarthageError> {
		if let value = settings[key] {
			return .Success(value)
		} else {
			return .Failure(.MissingBuildSetting(key))
		}
	}

	/// Attempts to determine the SDKs this scheme builds for.
	public var buildSDKs: SignalProducer<SDK, CarthageError> {
		let supportedPlatforms = self["SUPPORTED_PLATFORMS"]

		if let supportedPlatforms = supportedPlatforms.value {
			let platforms = supportedPlatforms.characters.split { $0 == " " }.map(String.init)
			return SignalProducer<String, CarthageError>(values: platforms)
				.map { platform in SignalProducer(result: SDK.fromString(platform)) }
				.flatten(.Merge)
		}

		let firstBuildSDK = self["PLATFORM_NAME"].flatMap(SDK.fromString)
		return SignalProducer(result: firstBuildSDK)
	}

	/// Attempts to determine the ProductType specified in these build settings.
	public var productType: Result<ProductType, CarthageError> {
		return self["PRODUCT_TYPE"].flatMap(ProductType.fromString)
	}

	/// Attempts to determine the MachOType specified in these build settings.
	public var machOType: Result<MachOType, CarthageError> {
		return self["MACH_O_TYPE"].flatMap(MachOType.fromString)
	}

	/// Attempts to determine the FrameworkType identified by these build settings.
	private var frameworkType: Result<FrameworkType?, CarthageError> {
		return (productType &&& machOType).map(FrameworkType.init)
	}

	/// Attempts to determine the URL to the built products directory.
	public var builtProductsDirectoryURL: Result<NSURL, CarthageError> {
		return self["BUILT_PRODUCTS_DIR"].map { productsDir in
			return NSURL.fileURLWithPath(productsDir, isDirectory: true)
		}
	}

	/// Attempts to determine the relative path (from the build folder) to the
	/// built executable.
	public var executablePath: Result<String, CarthageError> {
		return self["EXECUTABLE_PATH"]
	}

	/// Attempts to determine the URL to the built executable.
	public var executableURL: Result<NSURL, CarthageError> {
		return builtProductsDirectoryURL.flatMap { builtProductsURL in
			return self.executablePath.map { executablePath in
				return builtProductsURL.appendingPathComponent(executablePath)
			}
		}
	}

	/// Attempts to determine the name of the built product's wrapper bundle.
	public var wrapperName: Result<String, CarthageError> {
		return self["WRAPPER_NAME"]
	}

	/// Attempts to determine the URL to the built product's wrapper.
	public var wrapperURL: Result<NSURL, CarthageError> {
		return builtProductsDirectoryURL.flatMap { builtProductsURL in
			return self.wrapperName.map { wrapperName in
				return builtProductsURL.appendingPathComponent(wrapperName)
			}
		}
	}

	/// Attempts to determine whether bitcode is enabled or not.
	public var bitcodeEnabled: Result<Bool, CarthageError> {
		return self["ENABLE_BITCODE"].map { $0 == "YES" }
	}

	/// Attempts to determine the relative path (from the build folder) where
	/// the Swift modules for the built product will exist.
	///
	/// If the product does not build any modules, `nil` will be returned.
	private var relativeModulesPath: Result<String?, CarthageError> {
		if let moduleName = self["PRODUCT_MODULE_NAME"].value {
			return self["CONTENTS_FOLDER_PATH"].map { contentsPath in
				let path1 = (contentsPath as NSString).stringByAppendingPathComponent("Modules")
				let path2 = (path1 as NSString).stringByAppendingPathComponent(moduleName)
				return (path2 as NSString).stringByAppendingPathExtension("swiftmodule")
			}
		} else {
			return .Success(nil)
		}
	}

	/// Attempts to determine the code signing identity.
	public var codeSigningIdentity: Result<String, CarthageError> {
		return self["CODE_SIGN_IDENTITY"]
	}

	/// Attempts to determine if ad hoc code signing is allowed.
	public var adHocCodeSigningAllowed: Result<Bool, CarthageError> {
		return self["AD_HOC_CODE_SIGNING_ALLOWED"].map { $0 == "YES" }
	}
}

extension BuildSettings: CustomStringConvertible {
	public var description: String {
		return "Build settings for target \"\(target)\": \(settings)"
	}
}

/// Finds the built product for the given settings, then copies it (preserving
/// its name) into the given folder. The folder will be created if it does not
/// already exist.
///
/// If this built product has any *.bcsymbolmap files they will also be copied.
///
/// Returns a signal that will send the URL after copying upon .success.
private func copyBuildProductIntoDirectory(directoryURL: NSURL, _ settings: BuildSettings) -> SignalProducer<NSURL, CarthageError> {
	let target = settings.wrapperName.map(directoryURL.appendingPathComponent)
	return SignalProducer(result: target &&& settings.wrapperURL)
		.flatMap(.Merge) { (target, source) in
			return copyProduct(source, target)
		}
		.flatMap(.Merge) { url in
			return copyBCSymbolMapsForBuildProductIntoDirectory(directoryURL, settings)
				.then(SignalProducer(value: url))
		}
}

/// Finds any *.bcsymbolmap files for the built product and copies them into
/// the given folder. Does nothing if bitcode is disabled.
///
/// Returns a signal that will send the URL after copying for each file.
private func copyBCSymbolMapsForBuildProductIntoDirectory(directoryURL: NSURL, _ settings: BuildSettings) -> SignalProducer<NSURL, CarthageError> {
	if settings.bitcodeEnabled.value == true {
		return SignalProducer(result: settings.wrapperURL)
			.flatMap(.Merge) { wrapperURL in BCSymbolMapsForFramework(wrapperURL) }
			.copyFileURLsIntoDirectory(directoryURL)
	} else {
		return .empty
	}
}

/// Attempts to merge the given executables into one fat binary, written to
/// the specified URL.
private func mergeExecutables(executableURLs: [NSURL], _ outputURL: NSURL) -> SignalProducer<(), CarthageError> {
	precondition(outputURL.fileURL)

	return SignalProducer<NSURL, CarthageError>(values: executableURLs)
		.attemptMap { URL -> Result<String, CarthageError> in
			if let path = URL.path {
				return .Success(path)
			} else {
				return .Failure(.ParseError(description: "expected file URL to built executable, got (URL)"))
			}
		}
		.collect()
		.flatMap(.Merge) { executablePaths -> SignalProducer<TaskEvent<NSData>, CarthageError> in
			let lipoTask = Task("/usr/bin/xcrun", arguments: [ "lipo", "-create" ] + executablePaths + [ "-output", outputURL.path! ])

			return launchTask(lipoTask)
				.mapError(CarthageError.TaskError)
		}
		.then(.empty)
}

/// If the given source URL represents an LLVM module, copies its contents into
/// the destination module.
///
/// Sends the URL to each file after copying.
private func mergeModuleIntoModule(sourceModuleDirectoryURL: NSURL, _ destinationModuleDirectoryURL: NSURL) -> SignalProducer<NSURL, CarthageError> {
	precondition(sourceModuleDirectoryURL.fileURL)
	precondition(destinationModuleDirectoryURL.fileURL)

	return NSFileManager.defaultManager().carthage_enumeratorAtURL(sourceModuleDirectoryURL, includingPropertiesForKeys: [], options: [ .SkipsSubdirectoryDescendants, .SkipsHiddenFiles ], catchErrors: true)
		.attemptMap { _, URL -> Result<NSURL, CarthageError> in
			let lastComponent: String? = URL.lastPathComponent
			let destinationURL = destinationModuleDirectoryURL.appendingPathComponent(lastComponent!).URLByResolvingSymlinksInPath!

			do {
				try NSFileManager.defaultManager().copyItemAtURL(URL, toURL: destinationURL)
				return .Success(destinationURL)
			} catch let error as NSError {
				return .Failure(.WriteFailed(destinationURL, error))
			}
		}
}

/// Determines whether the specified framework type should be built automatically.
private func shouldBuildFrameworkType(frameworkType: FrameworkType?) -> Bool {
	return frameworkType == .Dynamic
}

/// Determines whether the given scheme should be built automatically.
private func shouldBuildScheme(buildArguments: BuildArguments, _ forPlatforms: Set<Platform>) -> SignalProducer<Bool, CarthageError> {
	precondition(buildArguments.scheme != nil)

	return BuildSettings.loadWithArguments(buildArguments)
		.flatMap(.Concat) { settings -> SignalProducer<FrameworkType?, CarthageError> in
			let frameworkType = SignalProducer(result: settings.frameworkType)

			if forPlatforms.isEmpty {
				return frameworkType
					.flatMapError { _ in .empty }
			} else {
				return settings.buildSDKs
					.filter { forPlatforms.contains($0.platform) }
					.flatMap(.Merge) { _ in frameworkType }
					.flatMapError { _ in .empty }
			}
		}
		.filter(shouldBuildFrameworkType)
		// If we find any dynamic framework target, we should indeed build this scheme.
		.map { _ in true }
		// Otherwise, nope.
		.concat(value: false)
		.take(1)
}

/// Aggregates all of the build settings sent on the given signal, associating
/// each with the name of its target.
///
/// Returns a signal which will send the aggregated dictionary upon completion
/// of the input signal, then itself complete.
private func settingsByTarget<Error>(producer: SignalProducer<TaskEvent<BuildSettings>, Error>) -> SignalProducer<TaskEvent<[String: BuildSettings]>, Error> {
	return SignalProducer { observer, disposable in
		var settings: [String: BuildSettings] = [:]

		producer.startWithSignal { signal, signalDisposable in
			disposable += signalDisposable

			signal.observe { event in
				switch event {
				case let .Next(settingsEvent):
					let transformedEvent = settingsEvent.map { settings in [ settings.target: settings ] }

					if let transformed = transformedEvent.value {
						settings = combineDictionaries(settings, rhs: transformed)
					} else {
						observer.sendNext(transformedEvent)
					}

				case let .Failed(error):
					observer.sendFailed(error)

				case .Completed:
					observer.sendNext(.Success(settings))
					observer.sendCompleted()

				case .Interrupted:
					observer.sendInterrupted()
				}
			}
		}
	}
}

/// Combines the built products corresponding to the given settings, by creating
/// a fat binary of their executables and merging any Swift modules together,
/// generating a new built product in the given directory.
///
/// In order for this process to make any sense, the build products should have
/// been created from the same target, and differ only in the SDK they were
/// built for.
///
/// Any *.bcsymbolmap files for the built products are also copied.
///
/// Upon .success, sends the URL to the merged product, then completes.
private func mergeBuildProductsIntoDirectory(firstProductSettings: BuildSettings, _ secondProductSettings: BuildSettings, _ destinationFolderURL: NSURL) -> SignalProducer<NSURL, CarthageError> {
	return copyBuildProductIntoDirectory(destinationFolderURL, firstProductSettings)
		.flatMap(.Merge) { productURL -> SignalProducer<NSURL, CarthageError> in
			let executableURLs = (firstProductSettings.executableURL &&& secondProductSettings.executableURL).map { [ $0, $1 ] }
			let outputURL = firstProductSettings.executablePath.map(destinationFolderURL.appendingPathComponent)

			let mergeProductBinaries = SignalProducer(result: executableURLs &&& outputURL)
				.flatMap(.Concat) { (executableURLs: [NSURL], outputURL: NSURL) -> SignalProducer<(), CarthageError> in
					return mergeExecutables(executableURLs, outputURL.URLByResolvingSymlinksInPath!)
				}

			let sourceModulesURL = SignalProducer(result: secondProductSettings.relativeModulesPath &&& secondProductSettings.builtProductsDirectoryURL)
				.filter { $0.0 != nil }
				.map { (modulesPath, productsURL) -> NSURL in
					return productsURL.appendingPathComponent(modulesPath!)
				}

			let destinationModulesURL = SignalProducer(result: firstProductSettings.relativeModulesPath)
				.filter { $0 != nil }
				.map { modulesPath -> NSURL in
					return destinationFolderURL.appendingPathComponent(modulesPath!)
				}

			let mergeProductModules = zip(sourceModulesURL, destinationModulesURL)
				.flatMap(.Merge) { (source: NSURL, destination: NSURL) -> SignalProducer<NSURL, CarthageError> in
					return mergeModuleIntoModule(source, destination)
				}

			return mergeProductBinaries
				.then(mergeProductModules)
				.then(copyBCSymbolMapsForBuildProductIntoDirectory(destinationFolderURL, secondProductSettings))
				.then(SignalProducer(value: productURL))
		}
}


/// A callback function used to determine whether or not an SDK should be built
public typealias SDKFilterCallback = (sdks: [SDK], scheme: String, configuration: String, project: ProjectLocator) -> Result<[SDK], CarthageError>

/// Builds one scheme of the given project, for all supported SDKs.
///
/// Returns a signal of all standard output from `xcodebuild`, and a signal
/// which will send the URL to each product successfully built.
public func buildScheme(scheme: String, withConfiguration configuration: String, inProject project: ProjectLocator, workingDirectoryURL: NSURL, derivedDataPath: String?, toolchain: String?, sdkFilter: SDKFilterCallback = { .Success($0.0) }) -> SignalProducer<TaskEvent<NSURL>, CarthageError> {
	precondition(workingDirectoryURL.fileURL)

	let buildArgs = BuildArguments(project: project, scheme: scheme, configuration: configuration, derivedDataPath: derivedDataPath, toolchain: toolchain)

	let buildSDK = { (sdk: SDK) -> SignalProducer<TaskEvent<BuildSettings>, CarthageError> in
		var argsForLoading = buildArgs
		argsForLoading.sdk = sdk

		var argsForBuilding = argsForLoading
		argsForBuilding.onlyActiveArchitecture = false

		// If SDK is the iOS simulator, then also find and set a valid destination.
		// This fixes problems when the project deployment version is lower than
		// the target's one and includes simulators unsupported by the target.
		//
		// Example: Target is at 8.0, project at 7.0, xcodebuild chooses the first
		// simulator on the list, iPad 2 7.1, which is invalid for the target.
		//
		// See https://github.com/Carthage/Carthage/issues/417.
		func fetchDestination() -> SignalProducer<String?, CarthageError> {
			// Specifying destination seems to be required for building with
			// simulator SDKs since Xcode 7.2.
			if sdk.isSimulator {
				let destinationLookup = Task("/usr/bin/xcrun", arguments: [ "simctl", "list", "devices" ])
				return launchTask(destinationLookup)
					.ignoreTaskData()
					.map { data in
						let string = NSString(data: data, encoding: NSStringEncoding(NSUTF8StringEncoding))!
						// The output as of Xcode 6.4 is structured text so we
						// parse it using regex. The destination will be omitted
						// altogether if parsing fails. Xcode 7.0 beta 4 added a
						// JSON output option as `xcrun simctl list devices --json`
						// so this can be switched once 7.0 becomes a requirement.
						let platformName = sdk.platform.rawValue
						let regex = try! NSRegularExpression(pattern: "-- \(platformName) [0-9.]+ --\\n.*?\\(([0-9A-Z]{8}-([0-9A-Z]{4}-){3}[0-9A-Z]{12})\\)", options: [])
						let lastDeviceResult = regex.matchesInString(string as String, options: [], range: NSRange(location: 0, length: string.length)).last
						return lastDeviceResult.map { result in
							// We use the ID here instead of the name as it's guaranteed to be unique, the name isn't.
							let deviceID = string.substringWithRange(result.rangeAtIndex(1))
							return "platform=\(platformName) Simulator,id=\(deviceID)"
						}
					}
					.mapError(CarthageError.TaskError)
			}
			return SignalProducer(value: nil)
		}

		return fetchDestination()
			.flatMap(.Concat) { destination -> SignalProducer<TaskEvent<BuildSettings>, CarthageError> in
				if let destination = destination {
					argsForBuilding.destination = destination
					// Also set the destination lookup timeout. Since we're building
					// for the simulator the lookup shouldn't take more than a
					// fraction of a second, but we set to 3 just to be safe.
					argsForBuilding.destinationTimeout = 3
				}

				return BuildSettings.loadWithArguments(argsForLoading)
					.filter { settings in
						// Only copy build products for the framework type we care about.
						if let frameworkType = settings.frameworkType.value {
							return shouldBuildFrameworkType(frameworkType)
						} else {
							return false
						}
					}
					.flatMap(.Concat) { settings -> SignalProducer<TaskEvent<BuildSettings>, CarthageError> in
						if settings.bitcodeEnabled.value == true {
							argsForBuilding.bitcodeGenerationMode = .Bitcode
						}

						var buildScheme = xcodebuildTask(["clean", "build"], argsForBuilding)
						buildScheme.workingDirectoryPath = workingDirectoryURL.path!

						return launchTask(buildScheme)
							.map { taskEvent in
								taskEvent.map { _ in settings }
							}
							.mapError(CarthageError.TaskError)
					}
			}
	}

	return BuildSettings.SDKsForScheme(scheme, inProject: project)
		.flatMap(.Concat) { sdk -> SignalProducer<SDK, CarthageError> in
			var argsForLoading = buildArgs
			argsForLoading.sdk = sdk

			return BuildSettings
				.loadWithArguments(argsForLoading)
				.filter { settings in
					// Filter out SDKs that require bitcode when bitcode is disabled in
					// project settings. This is necessary for testing frameworks, which
					// must add a User-Defined setting of ENABLE_BITCODE=NO.
					return settings.bitcodeEnabled.value == true || ![.tvOS, .watchOS].contains(sdk)
				}
				.map { _ in sdk }
		}
		.reduce([:]) { (sdksByPlatform: [Platform: Set<SDK>], sdk: SDK) in
			var sdksByPlatform = sdksByPlatform
			let platform = sdk.platform

			if var sdks = sdksByPlatform[platform] {
				sdks.insert(sdk)
				sdksByPlatform.updateValue(sdks, forKey: platform)
			} else {
				sdksByPlatform[platform] = Set(arrayLiteral: sdk)
			}

			return sdksByPlatform
		}
		.flatMap(.Concat) { sdksByPlatform -> SignalProducer<(Platform, [SDK]), CarthageError> in
			if sdksByPlatform.isEmpty {
				fatalError("No SDKs found for scheme \(scheme)")
			}

			let values = sdksByPlatform.map { ($0, Array($1)) }
			return SignalProducer(values: values)
		}
		.flatMap(.Concat) { platform, sdks -> SignalProducer<(Platform, [SDK]), CarthageError> in
			let filterResult = sdkFilter(sdks: sdks, scheme: scheme, configuration: configuration, project: project)
			return SignalProducer(result: filterResult.map { (platform, $0) })
		}
		.filter { _, sdks in
			return !sdks.isEmpty
		}
		.flatMap(.Concat) { platform, sdks -> SignalProducer<TaskEvent<NSURL>, CarthageError> in
			let folderURL = workingDirectoryURL.appendingPathComponent(platform.relativePath, isDirectory: true).URLByResolvingSymlinksInPath!

			// TODO: Generalize this further?
			switch sdks.count {
			case 1:
				return buildSDK(sdks[0])
					.flatMapTaskEvents(.Merge) { settings in
						return copyBuildProductIntoDirectory(folderURL, settings)
					}

			case 2:
				let (simulatorSDKs, deviceSDKs) = SDK.splitSDKs(sdks)
				guard let deviceSDK = deviceSDKs.first else { fatalError("Could not find device SDK in \(sdks)") }
				guard let simulatorSDK = simulatorSDKs.first else { fatalError("Could not find simulator SDK in \(sdks)") }

				return settingsByTarget(buildSDK(deviceSDK))
					.flatMap(.Concat) { settingsEvent -> SignalProducer<TaskEvent<(BuildSettings, BuildSettings)>, CarthageError> in
						switch settingsEvent {
						case let .Launch(task):
							return SignalProducer(value: .Launch(task))

						case let .StandardOutput(data):
							return SignalProducer(value: .StandardOutput(data))

						case let .StandardError(data):
							return SignalProducer(value: .StandardError(data))

						case let .Success(deviceSettingsByTarget):
							return settingsByTarget(buildSDK(simulatorSDK))
								.flatMapTaskEvents(.Concat) { (simulatorSettingsByTarget: [String: BuildSettings]) -> SignalProducer<(BuildSettings, BuildSettings), CarthageError> in
									assert(deviceSettingsByTarget.count == simulatorSettingsByTarget.count, "Number of targets built for \(deviceSDK) (\(deviceSettingsByTarget.count)) does not match number of targets built for \(simulatorSDK) (\(simulatorSettingsByTarget.count))")

									return SignalProducer { observer, disposable in
										for (target, deviceSettings) in deviceSettingsByTarget {
											if disposable.disposed {
												break
											}

											let simulatorSettings = simulatorSettingsByTarget[target]
											assert(simulatorSettings != nil, "No \(simulatorSDK) build settings found for target \"\(target)\"")

											observer.sendNext((deviceSettings, simulatorSettings!))
										}

										observer.sendCompleted()
									}
								}
						}
					}
					.flatMapTaskEvents(.Concat) { (deviceSettings, simulatorSettings) in
						return mergeBuildProductsIntoDirectory(deviceSettings, simulatorSettings, folderURL)
					}

			default:
				fatalError("SDK count \(sdks.count) in scheme \(scheme) is not supported")
			}
		}
		.flatMapTaskEvents(.Concat) { builtProductURL -> SignalProducer<NSURL, CarthageError> in
			return createDebugInformation(builtProductURL)
				.then(SignalProducer(value: builtProductURL))
		}
}

public func createDebugInformation(builtProductURL: NSURL) -> SignalProducer<TaskEvent<NSURL>, CarthageError> {
	let dSYMURL = builtProductURL.appendingPathExtension("dSYM")

	if let
		executableName = builtProductURL.URLByDeletingPathExtension?.lastPathComponent,
		executable = builtProductURL.appendingPathComponent(executableName).path,
		dSYM = dSYMURL.path
	{
		let dsymutilTask = Task("/usr/bin/xcrun", arguments: ["dsymutil", executable, "-o", dSYM])

		return launchTask(dsymutilTask)
			.mapError(CarthageError.TaskError)
			.flatMapTaskEvents(.Concat) { _ in SignalProducer(value: dSYMURL) }
	} else {
		return .empty
	}
}

/// A producer representing a scheme to be built.
///
/// A producer of this type will send the project and scheme name when building
/// begins, then complete or error when building terminates.
public typealias BuildSchemeProducer = SignalProducer<TaskEvent<(ProjectLocator, String)>, CarthageError>

/// Attempts to build the dependency identified by the given project, then
/// places its build product into the root directory given.
///
/// Returns producers in the same format as buildInDirectory().
public func buildDependencyProject(dependency: ProjectIdentifier, _ rootDirectoryURL: NSURL, withOptions options: BuildOptions, sdkFilter: SDKFilterCallback = { .Success($0.0) }) -> SignalProducer<BuildSchemeProducer, CarthageError> {
<<<<<<< HEAD
	let rawDependencyURL = rootDirectoryURL.URLByAppendingPathComponent(dependency.relativePath, isDirectory: true)
	let dependencyURL = rawDependencyURL.URLByResolvingSymlinksInPath!

	return symlinkBuildPathForDependencyProject(dependency, rootDirectoryURL: rootDirectoryURL)
		.flatMap(.Merge) { _ -> SignalProducer<BuildSchemeProducer, CarthageError> in
			return buildInDirectory(dependencyURL, withOptions: options, sdkFilter: sdkFilter)
=======
	let rootBinariesURL = rootDirectoryURL.appendingPathComponent(CarthageBinariesFolderPath, isDirectory: true).URLByResolvingSymlinksInPath!
	let rawDependencyURL = rootDirectoryURL.appendingPathComponent(dependency.relativePath, isDirectory: true)
	let dependencyURL = rawDependencyURL.URLByResolvingSymlinksInPath!

	let schemeProducers = buildInDirectory(dependencyURL, withOptions: options, sdkFilter: sdkFilter)
	return SignalProducer.attempt { () -> Result<SignalProducer<BuildSchemeProducer, CarthageError>, CarthageError> in
			do {
				try NSFileManager.defaultManager().createDirectoryAtURL(rootBinariesURL, withIntermediateDirectories: true, attributes: nil)
			} catch let error as NSError {
				return .Failure(.WriteFailed(rootBinariesURL, error))
			}

			// Link this dependency's Carthage/Build folder to that of the root
			// project, so it can see all products built already, and so we can
			// automatically drop this dependency's product in the right place.
			let dependencyBinariesURL = dependencyURL.appendingPathComponent(CarthageBinariesFolderPath, isDirectory: true)

			do {
				try NSFileManager.defaultManager().removeItemAtURL(dependencyBinariesURL)
			} catch {
				let dependencyParentURL = dependencyBinariesURL.URLByDeletingLastPathComponent!

				do {
					try NSFileManager.defaultManager().createDirectoryAtURL(dependencyParentURL, withIntermediateDirectories: true, attributes: nil)
				} catch let error as NSError {
					return .Failure(.WriteFailed(dependencyParentURL, error))
				}
			}

			var isSymlink: AnyObject?
			do {
				try rawDependencyURL.getResourceValue(&isSymlink, forKey: NSURLIsSymbolicLinkKey)
			} catch let error as NSError {
				return .Failure(.ReadFailed(rawDependencyURL, error))
			}

			if isSymlink as? Bool == true {
				// Since this dependency is itself a symlink, we'll create an
				// absolute link back to the project's Build folder.
				do {
					try NSFileManager.defaultManager().createSymbolicLinkAtURL(dependencyBinariesURL, withDestinationURL: rootBinariesURL)
				} catch let error as NSError {
					return .Failure(.WriteFailed(dependencyBinariesURL, error))
				}
			} else {
				// The relative path to this dependency's Carthage/Build folder, from
				// the root.
				let dependencyBinariesRelativePath = (dependency.relativePath as NSString).stringByAppendingPathComponent(CarthageBinariesFolderPath)
				let componentsForGettingTheHellOutOfThisRelativePath = Array(count: (dependencyBinariesRelativePath as NSString).pathComponents.count - 1, repeatedValue: "..")

				// Directs a link from, e.g., /Carthage/Checkouts/ReactiveCocoa/Carthage/Build to /Carthage/Build
				let linkDestinationPath = componentsForGettingTheHellOutOfThisRelativePath.reduce(CarthageBinariesFolderPath) { trailingPath, pathComponent in
					return (pathComponent as NSString).stringByAppendingPathComponent(trailingPath)
				}

				do {
					try NSFileManager.defaultManager().createSymbolicLinkAtPath(dependencyBinariesURL.path!, withDestinationPath: linkDestinationPath)
				} catch let error as NSError {
					return .Failure(.WriteFailed(dependencyBinariesURL, error))
				}
			}

			return .Success(schemeProducers)
		}
		.flatMap(.Merge) { schemeProducers -> SignalProducer<BuildSchemeProducer, CarthageError> in
			return schemeProducers
>>>>>>> 071b0f94
				.mapError { error in
					switch (dependency, error) {
					case let (_, .NoSharedFrameworkSchemes(_, platforms)):
						return .NoSharedFrameworkSchemes(dependency, platforms)

					case let (.GitHub(repo), .NoSharedSchemes(project, _)):
						return .NoSharedSchemes(project, repo)

					default:
						return error
					}
				}
		}
}

/// Creates symlink between the dependency build folder and the root build folder
///
/// Returns a signal indicating success
private func symlinkBuildPathForDependencyProject(dependency: ProjectIdentifier, rootDirectoryURL: NSURL) -> SignalProducer<(), CarthageError> {
	return SignalProducer.attempt {
		let rootBinariesURL = rootDirectoryURL.URLByAppendingPathComponent(CarthageBinariesFolderPath, isDirectory: true).URLByResolvingSymlinksInPath!
		let rawDependencyURL = rootDirectoryURL.URLByAppendingPathComponent(dependency.relativePath, isDirectory: true)
		let dependencyURL = rawDependencyURL.URLByResolvingSymlinksInPath!
		let fileManager = NSFileManager.defaultManager()

		do {
			try fileManager.createDirectoryAtURL(rootBinariesURL, withIntermediateDirectories: true, attributes: nil)
		} catch let error as NSError {
			return .Failure(.WriteFailed(rootBinariesURL, error))
		}

		// Link this dependency's Carthage/Build folder to that of the root
		// project, so it can see all products built already, and so we can
		// automatically drop this dependency's product in the right place.
		let dependencyBinariesURL = dependencyURL.URLByAppendingPathComponent(CarthageBinariesFolderPath, isDirectory: true)

		do {
			try fileManager.removeItemAtURL(dependencyBinariesURL)
		} catch {
			let dependencyParentURL = dependencyBinariesURL.URLByDeletingLastPathComponent!

			do {
				try fileManager.createDirectoryAtURL(dependencyParentURL, withIntermediateDirectories: true, attributes: nil)
			} catch let error as NSError {
				return .Failure(.WriteFailed(dependencyParentURL, error))
			}
		}

		var isSymlink: AnyObject?
		do {
			try rawDependencyURL.getResourceValue(&isSymlink, forKey: NSURLIsSymbolicLinkKey)
		} catch let error as NSError {
			return .Failure(.ReadFailed(rawDependencyURL, error))
		}

		if isSymlink as? Bool == true {
			// Since this dependency is itself a symlink, we'll create an
			// absolute link back to the project's Build folder.
			do {
				try fileManager.createSymbolicLinkAtURL(dependencyBinariesURL, withDestinationURL: rootBinariesURL)
			} catch let error as NSError {
				return .Failure(.WriteFailed(dependencyBinariesURL, error))
			}
		} else {
			let linkDestinationPath = relativeLinkDestinationForDependencyProject(dependency, subdirectory: CarthageBinariesFolderPath)
			do {
				try fileManager.createSymbolicLinkAtPath(dependencyBinariesURL.path!, withDestinationPath: linkDestinationPath)
			} catch let error as NSError {
				return .Failure(.WriteFailed(dependencyBinariesURL, error))
			}
		}
		return .Success()
	}
}

/// Builds the first project or workspace found within the given directory which
/// has at least one shared framework scheme.
///
/// Returns a signal of all standard output from `xcodebuild`, and a
/// signal-of-signals representing each scheme being built.
public func buildInDirectory(directoryURL: NSURL, withOptions options: BuildOptions, sdkFilter: SDKFilterCallback = { .Success($0.0) }) -> SignalProducer<BuildSchemeProducer, CarthageError> {
	precondition(directoryURL.fileURL)

	return SignalProducer { observer, disposable in
		// Use SignalProducer.replayLazily to avoid enumerating the given directory
		// multiple times.
		let locator = buildableSchemesInDirectory(directoryURL, withConfiguration: options.configuration, forPlatforms: options.platforms)
			.replayLazily(Int.max)

		locator
			.collect()
			// Allow dependencies which have no projects, not to error out with
			// `.NoSharedFrameworkSchemes`.
			.filter { projects in !projects.isEmpty }
			.flatMap(.Merge) { (projects: [(ProjectLocator, [String])]) -> SignalProducer<(String, ProjectLocator), CarthageError> in
				return schemesInProjects(projects)
					.flatMap(.Merge) { (schemes: [(String, ProjectLocator)]) -> SignalProducer<(String, ProjectLocator), CarthageError> in
						if !schemes.isEmpty {
							return .init(values: schemes)
						} else {
							return .init(error: .NoSharedFrameworkSchemes(.Git(GitURL(directoryURL.path!)), options.platforms))
						}
					}
			}
			.flatMap(.Merge) { scheme, project -> SignalProducer<(String, ProjectLocator), CarthageError> in
				return locator
					// This scheduler hop is required to avoid disallowed recursive signals.
					// See https://github.com/ReactiveCocoa/ReactiveCocoa/pull/2042.
					.startOn(QueueScheduler(qos: QOS_CLASS_DEFAULT, name: "org.carthage.CarthageKit.Xcode.buildInDirectory"))
					// Pick up the first workspace which can build the scheme.
					.filter { project, schemes in
						switch project {
						case .Workspace where schemes.contains(scheme):
							return true

						default:
							return false
						}
					}
					// If there is no appropriate workspace, use the project in
					// which the scheme is defined instead.
					.concat(SignalProducer(value: (project, [])))
					.take(1)
					.map { project, _ in (scheme, project) }
			}
			.map { (scheme: String, project: ProjectLocator) -> BuildSchemeProducer in
				let initialValue = (project, scheme)

				let wrappedSDKFilter: SDKFilterCallback = { sdks, scheme, configuration, project in
					let filteredSDKs: [SDK]
					if options.platforms.isEmpty {
						filteredSDKs = sdks
					} else {
						filteredSDKs = sdks.filter { options.platforms.contains($0.platform) }
					}

					return sdkFilter(sdks: filteredSDKs, scheme: scheme, configuration: configuration, project: project)
				}

				let buildProgress = buildScheme(scheme, withConfiguration: options.configuration, inProject: project, workingDirectoryURL: directoryURL, derivedDataPath: options.derivedDataPath, toolchain: options.toolchain, sdkFilter: wrappedSDKFilter)
					// Discard any existing Success values, since we want to
					// use our initial value instead of waiting for
					// completion.
					.map { taskEvent in
						return taskEvent.map { _ in initialValue }
					}
					.filter { taskEvent in taskEvent.value == nil }

				return BuildSchemeProducer(value: .Success(initialValue))
					.concat(buildProgress)
			}
			.startWithSignal { signal, signalDisposable in
				disposable += signalDisposable
				signal.observe(observer)
			}
	}
}

/// Strips a framework from unexpected architectures, optionally codesigning the
/// result.
public func stripFramework(frameworkURL: NSURL, keepingArchitectures: [String], codesigningIdentity: String? = nil) -> SignalProducer<(), CarthageError> {
	let stripArchitectures = stripBinary(frameworkURL, keepingArchitectures: keepingArchitectures)

	// Xcode doesn't copy `Headers`, `PrivateHeaders` and `Modules` directory at
	// all.
	let stripHeaders = stripHeadersDirectory(frameworkURL)
	let stripPrivateHeaders = stripPrivateHeadersDirectory(frameworkURL)
	let stripModules = stripModulesDirectory(frameworkURL)

	let sign = codesigningIdentity.map { codesign(frameworkURL, $0) } ?? .empty

	return stripArchitectures
		.concat(stripHeaders)
		.concat(stripPrivateHeaders)
		.concat(stripModules)
		.concat(sign)
}

/// Strips a dSYM from unexpected architectures.
public func stripDSYM(dSYMURL: NSURL, keepingArchitectures: [String]) -> SignalProducer<(), CarthageError> {
	return stripBinary(dSYMURL, keepingArchitectures: keepingArchitectures)
}

/// Strips a universal file from unexpected architectures.
private func stripBinary(binaryURL: NSURL, keepingArchitectures: [String]) -> SignalProducer<(), CarthageError> {
	return architecturesInPackage(binaryURL)
		.filter { !keepingArchitectures.contains($0) }
		.flatMap(.Concat) { stripArchitecture(binaryURL, $0) }
}

/// Copies a product into the given folder. The folder will be created if it
/// does not already exist, and any pre-existing version of the product in the
/// destination folder will be deleted before the copy of the new version.
///
/// If the `from` URL has the same path as the `to` URL, and there is a resource
/// at the given path, no operation is needed and the returned signal will just
/// send `.success`.
///
/// Returns a signal that will send the URL after copying upon .success.
public func copyProduct(from: NSURL, _ to: NSURL) -> SignalProducer<NSURL, CarthageError> {
	return SignalProducer<NSURL, CarthageError>.attempt {
		let manager = NSFileManager.defaultManager()

		// This signal deletes `to` before it copies `from` over it.
		// If `from` and `to` point to the same resource, there's no need to perform a copy at all
		// and deleting `to` will also result in deleting the original resource without copying it.
		// When `from` and `to` are the same, we can just return success immediately.
		//
		// See https://github.com/Carthage/Carthage/pull/1160
		if let path = to.path where
			manager.fileExistsAtPath(path) &&
			from.absoluteURL == to.absoluteURL {
				return .Success(to)
		}

		do {
			try manager.createDirectoryAtURL(to.URLByDeletingLastPathComponent!, withIntermediateDirectories: true, attributes: nil)
		} catch let error as NSError {
			// Although the method's documentation says: “YES if createIntermediates
			// is set and the directory already exists)”, it seems to rarely
			// returns NO and NSFileWriteFileExistsError error. So we should
			// ignore that specific error.
			//
			// See https://github.com/Carthage/Carthage/issues/591
			if error.code != NSFileWriteFileExistsError {
				return .Failure(.WriteFailed(to.URLByDeletingLastPathComponent!, error))
			}
		}

		do {
			try manager.removeItemAtURL(to)
		} catch let error as NSError {
			if error.code != NSFileNoSuchFileError {
				return .Failure(.WriteFailed(to, error))
			}
		}

		do {
			try manager.copyItemAtURL(from, toURL: to)
			return .Success(to)
		} catch let error as NSError {
			return .Failure(.WriteFailed(to, error))
		}
	}
}

extension SignalProducerType where Value == NSURL, Error == CarthageError {
	/// Copies existing files sent from the producer into the given directory.
	///
	/// Returns a producer that will send locations where the copied files are.
	public func copyFileURLsIntoDirectory(directoryURL: NSURL) -> SignalProducer<NSURL, CarthageError> {
		return producer
			.filter { fileURL in fileURL.checkResourceIsReachableAndReturnError(nil) }
			.flatMap(.Merge) { fileURL -> SignalProducer<NSURL, CarthageError> in
				let fileName = fileURL.lastPathComponent!
				let destinationURL = directoryURL.appendingPathComponent(fileName, isDirectory: false)
				let resolvedDestinationURL = destinationURL.URLByResolvingSymlinksInPath!

				return copyProduct(fileURL, resolvedDestinationURL)
			}
	}
}

/// Strips the given architecture from a framework.
private func stripArchitecture(frameworkURL: NSURL, _ architecture: String) -> SignalProducer<(), CarthageError> {
	return SignalProducer.attempt { () -> Result<NSURL, CarthageError> in
			return binaryURL(frameworkURL)
		}
		.flatMap(.Merge) { binaryURL -> SignalProducer<TaskEvent<NSData>, CarthageError> in
			let lipoTask = Task("/usr/bin/xcrun", arguments: [ "lipo", "-remove", architecture, "-output", binaryURL.path! , binaryURL.path!])
			return launchTask(lipoTask)
				.mapError(CarthageError.TaskError)
		}
		.then(.empty)
}

/// Returns a signal of all architectures present in a given package.
public func architecturesInPackage(packageURL: NSURL) -> SignalProducer<String, CarthageError> {
	return SignalProducer.attempt { () -> Result<NSURL, CarthageError> in
			return binaryURL(packageURL)
		}
		.flatMap(.Merge) { binaryURL -> SignalProducer<String, CarthageError> in
			let lipoTask = Task("/usr/bin/xcrun", arguments: [ "lipo", "-info", binaryURL.path!])

			return launchTask(lipoTask)
				.ignoreTaskData()
				.mapError(CarthageError.TaskError)
				.map { NSString(data: $0, encoding: NSUTF8StringEncoding) ?? "" }
				.flatMap(.Merge) { output -> SignalProducer<String, CarthageError> in
					let characterSet = NSMutableCharacterSet.alphanumericCharacterSet()
					characterSet.addCharactersInString(" _-")

					let scanner = NSScanner(string: output as String)

					if scanner.scanString("Architectures in the fat file:", intoString: nil) {
						// The output of "lipo -info PathToBinary" for fat files
						// looks roughly like so:
						//
						//     Architectures in the fat file: PathToBinary are: armv7 arm64
						//
						var architectures: NSString?

						scanner.scanString(binaryURL.path!, intoString: nil)
						scanner.scanString("are:", intoString: nil)
						scanner.scanCharactersFromSet(characterSet, intoString: &architectures)

						let components = architectures?
							.componentsSeparatedByString(" ")
							.filter { !$0.isEmpty }

						if let components = components {
							return SignalProducer(values: components)
						}
					}

					if scanner.scanString("Non-fat file:", intoString: nil) {
						// The output of "lipo -info PathToBinary" for thin
						// files looks roughly like so:
						//
						//     Non-fat file: PathToBinary is architecture: x86_64
						//
						var architecture: NSString?

						scanner.scanString(binaryURL.path!, intoString: nil)
						scanner.scanString("is architecture:", intoString: nil)
						scanner.scanCharactersFromSet(characterSet, intoString: &architecture)

						if let architecture = architecture {
							return SignalProducer(value: architecture as String)
						}
					}

					return SignalProducer(error: .InvalidArchitectures(description: "Could not read architectures from \(packageURL.path!)"))
				}
		}
}

/// Strips `Headers` directory from the given framework.
public func stripHeadersDirectory(frameworkURL: NSURL) -> SignalProducer<(), CarthageError> {
	return stripDirectory(named: "Headers", of: frameworkURL)
}

/// Strips `PrivateHeaders` directory from the given framework.
public func stripPrivateHeadersDirectory(frameworkURL: NSURL) -> SignalProducer<(), CarthageError> {
	return stripDirectory(named: "PrivateHeaders", of: frameworkURL)
}

/// Strips `Modules` directory from the given framework.
public func stripModulesDirectory(frameworkURL: NSURL) -> SignalProducer<(), CarthageError> {
	return stripDirectory(named: "Modules", of: frameworkURL)
}

private func stripDirectory(named directory: String, of frameworkURL: NSURL) -> SignalProducer<(), CarthageError> {
	return SignalProducer.attempt {
		let directoryURLToStrip = frameworkURL.appendingPathComponent(directory, isDirectory: true)

		var isDirectory: ObjCBool = false
		if !NSFileManager.defaultManager().fileExistsAtPath(directoryURLToStrip.path!, isDirectory: &isDirectory) || !isDirectory {
			return .Success(())
		}

		do {
			try NSFileManager.defaultManager().removeItemAtURL(directoryURLToStrip)
		} catch let error as NSError {
			return .Failure(.WriteFailed(directoryURLToStrip, error))
		}

		return .Success(())
	}
}

/// Sends a set of UUIDs for each architecture present in the given framework.
public func UUIDsForFramework(frameworkURL: NSURL) -> SignalProducer<Set<NSUUID>, CarthageError> {
	return SignalProducer.attempt { () -> Result<NSURL, CarthageError> in
			return binaryURL(frameworkURL)
		}
		.flatMap(.Merge, transform: UUIDsFromDwarfdump)
}

/// Sends a set of UUIDs for each architecture present in the given dSYM.
public func UUIDsForDSYM(dSYMURL: NSURL) -> SignalProducer<Set<NSUUID>, CarthageError> {
	return UUIDsFromDwarfdump(dSYMURL)
}

/// Sends an NSURL for each bcsymbolmap file for the given framework.
/// The files do not necessarily exist on disk.
///
/// The returned URLs are relative to the parent directory of the framework.
public func BCSymbolMapsForFramework(frameworkURL: NSURL) -> SignalProducer<NSURL, CarthageError> {
	let directoryURL = frameworkURL.URLByDeletingLastPathComponent!
	return UUIDsForFramework(frameworkURL)
		.flatMap(.Merge) { UUIDs in SignalProducer<NSUUID, CarthageError>(values: UUIDs) }
		.map { UUID in
			return directoryURL.appendingPathComponent(UUID.UUIDString, isDirectory: false).appendingPathExtension("bcsymbolmap")
		}
}

/// Sends a set of UUIDs for each architecture present in the given URL.
private func UUIDsFromDwarfdump(URL: NSURL) -> SignalProducer<Set<NSUUID>, CarthageError> {
	let dwarfdumpTask = Task("/usr/bin/xcrun", arguments: [ "dwarfdump", "--uuid", URL.path! ])

	return launchTask(dwarfdumpTask)
		.ignoreTaskData()
		.mapError(CarthageError.TaskError)
		.map { NSString(data: $0, encoding: NSUTF8StringEncoding) ?? "" }
		.flatMap(.Merge) { output -> SignalProducer<Set<NSUUID>, CarthageError> in
			// UUIDs are letters, decimals, or hyphens.
			let UUIDCharacterSet = NSMutableCharacterSet()
			UUIDCharacterSet.formUnionWithCharacterSet(NSCharacterSet.letterCharacterSet())
			UUIDCharacterSet.formUnionWithCharacterSet(NSCharacterSet.decimalDigitCharacterSet())
			UUIDCharacterSet.formUnionWithCharacterSet(NSCharacterSet(charactersInString: "-"))

			let scanner = NSScanner(string: output as String)
			var UUIDs = Set<NSUUID>()

			// The output of dwarfdump is a series of lines formatted as follows
			// for each architecture:
			//
			//     UUID: <UUID> (<Architecture>) <PathToBinary>
			//
			while !scanner.atEnd {
				scanner.scanString("UUID: ", intoString: nil)

				var UUIDString: NSString?
				scanner.scanCharactersFromSet(UUIDCharacterSet, intoString: &UUIDString)

				if let UUIDString = UUIDString as? String, let UUID = NSUUID(UUIDString: UUIDString) {
					UUIDs.insert(UUID)
				}

				// Scan until a newline or end of file.
				scanner.scanUpToCharactersFromSet(NSCharacterSet.newlineCharacterSet(), intoString: nil)
			}

			if !UUIDs.isEmpty {
				return SignalProducer(value: UUIDs)
			} else {
				return SignalProducer(error: .InvalidUUIDs(description: "Could not parse UUIDs using dwarfdump from \(URL.path!)"))
			}
		}
}

/// Returns the URL of a binary inside a given package.
private func binaryURL(packageURL: NSURL) -> Result<NSURL, CarthageError> {
	let bundle = NSBundle(path: packageURL.path!)
	let packageType = (bundle?.objectForInfoDictionaryKey("CFBundlePackageType") as? String).flatMap(PackageType.init)

	switch packageType {
	case .Framework?, .Bundle?:
		if let binaryName = bundle?.objectForInfoDictionaryKey("CFBundleExecutable") as? String {
			return .Success(packageURL.appendingPathComponent(binaryName))
		}

	case .dSYM?:
		if let binaryName = packageURL.URLByDeletingPathExtension?.URLByDeletingPathExtension?.lastPathComponent {
			let binaryURL = packageURL.appendingPathComponent("Contents/Resources/DWARF/\(binaryName)")
			return .Success(binaryURL)
		}

	default:
		break
	}

	return .Failure(.ReadFailed(packageURL, nil))
}

/// Signs a framework with the given codesigning identity.
private func codesign(frameworkURL: NSURL, _ expandedIdentity: String) -> SignalProducer<(), CarthageError> {
	let codesignTask = Task("/usr/bin/xcrun", arguments: [ "codesign", "--force", "--sign", expandedIdentity, "--preserve-metadata=identifier,entitlements", frameworkURL.path! ])

	return launchTask(codesignTask)
		.mapError(CarthageError.TaskError)
		.then(.empty)
}<|MERGE_RESOLUTION|>--- conflicted
+++ resolved
@@ -1085,81 +1085,12 @@
 ///
 /// Returns producers in the same format as buildInDirectory().
 public func buildDependencyProject(dependency: ProjectIdentifier, _ rootDirectoryURL: NSURL, withOptions options: BuildOptions, sdkFilter: SDKFilterCallback = { .Success($0.0) }) -> SignalProducer<BuildSchemeProducer, CarthageError> {
-<<<<<<< HEAD
 	let rawDependencyURL = rootDirectoryURL.URLByAppendingPathComponent(dependency.relativePath, isDirectory: true)
 	let dependencyURL = rawDependencyURL.URLByResolvingSymlinksInPath!
 
 	return symlinkBuildPathForDependencyProject(dependency, rootDirectoryURL: rootDirectoryURL)
 		.flatMap(.Merge) { _ -> SignalProducer<BuildSchemeProducer, CarthageError> in
 			return buildInDirectory(dependencyURL, withOptions: options, sdkFilter: sdkFilter)
-=======
-	let rootBinariesURL = rootDirectoryURL.appendingPathComponent(CarthageBinariesFolderPath, isDirectory: true).URLByResolvingSymlinksInPath!
-	let rawDependencyURL = rootDirectoryURL.appendingPathComponent(dependency.relativePath, isDirectory: true)
-	let dependencyURL = rawDependencyURL.URLByResolvingSymlinksInPath!
-
-	let schemeProducers = buildInDirectory(dependencyURL, withOptions: options, sdkFilter: sdkFilter)
-	return SignalProducer.attempt { () -> Result<SignalProducer<BuildSchemeProducer, CarthageError>, CarthageError> in
-			do {
-				try NSFileManager.defaultManager().createDirectoryAtURL(rootBinariesURL, withIntermediateDirectories: true, attributes: nil)
-			} catch let error as NSError {
-				return .Failure(.WriteFailed(rootBinariesURL, error))
-			}
-
-			// Link this dependency's Carthage/Build folder to that of the root
-			// project, so it can see all products built already, and so we can
-			// automatically drop this dependency's product in the right place.
-			let dependencyBinariesURL = dependencyURL.appendingPathComponent(CarthageBinariesFolderPath, isDirectory: true)
-
-			do {
-				try NSFileManager.defaultManager().removeItemAtURL(dependencyBinariesURL)
-			} catch {
-				let dependencyParentURL = dependencyBinariesURL.URLByDeletingLastPathComponent!
-
-				do {
-					try NSFileManager.defaultManager().createDirectoryAtURL(dependencyParentURL, withIntermediateDirectories: true, attributes: nil)
-				} catch let error as NSError {
-					return .Failure(.WriteFailed(dependencyParentURL, error))
-				}
-			}
-
-			var isSymlink: AnyObject?
-			do {
-				try rawDependencyURL.getResourceValue(&isSymlink, forKey: NSURLIsSymbolicLinkKey)
-			} catch let error as NSError {
-				return .Failure(.ReadFailed(rawDependencyURL, error))
-			}
-
-			if isSymlink as? Bool == true {
-				// Since this dependency is itself a symlink, we'll create an
-				// absolute link back to the project's Build folder.
-				do {
-					try NSFileManager.defaultManager().createSymbolicLinkAtURL(dependencyBinariesURL, withDestinationURL: rootBinariesURL)
-				} catch let error as NSError {
-					return .Failure(.WriteFailed(dependencyBinariesURL, error))
-				}
-			} else {
-				// The relative path to this dependency's Carthage/Build folder, from
-				// the root.
-				let dependencyBinariesRelativePath = (dependency.relativePath as NSString).stringByAppendingPathComponent(CarthageBinariesFolderPath)
-				let componentsForGettingTheHellOutOfThisRelativePath = Array(count: (dependencyBinariesRelativePath as NSString).pathComponents.count - 1, repeatedValue: "..")
-
-				// Directs a link from, e.g., /Carthage/Checkouts/ReactiveCocoa/Carthage/Build to /Carthage/Build
-				let linkDestinationPath = componentsForGettingTheHellOutOfThisRelativePath.reduce(CarthageBinariesFolderPath) { trailingPath, pathComponent in
-					return (pathComponent as NSString).stringByAppendingPathComponent(trailingPath)
-				}
-
-				do {
-					try NSFileManager.defaultManager().createSymbolicLinkAtPath(dependencyBinariesURL.path!, withDestinationPath: linkDestinationPath)
-				} catch let error as NSError {
-					return .Failure(.WriteFailed(dependencyBinariesURL, error))
-				}
-			}
-
-			return .Success(schemeProducers)
-		}
-		.flatMap(.Merge) { schemeProducers -> SignalProducer<BuildSchemeProducer, CarthageError> in
-			return schemeProducers
->>>>>>> 071b0f94
 				.mapError { error in
 					switch (dependency, error) {
 					case let (_, .NoSharedFrameworkSchemes(_, platforms)):
