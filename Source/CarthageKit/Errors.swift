--- conflicted
+++ resolved
@@ -312,11 +312,7 @@
 		return false
 	}
 
-<<<<<<< HEAD
-	for (lhsLocation, rhsLocation) in Zip2Sequence(lhs.locations, rhs.locations) {
-=======
 	for (lhsLocation, rhsLocation) in zip(lhs.locations, rhs.locations) {
->>>>>>> 60011123
 		if lhsLocation < rhsLocation {
 			return true
 		}
