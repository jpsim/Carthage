--- conflicted
+++ resolved
@@ -128,38 +128,25 @@
 		}
 	}
 
-<<<<<<< HEAD
 	/// Reads the project's Cartfile.
 	public func readCartfile() -> Result<Cartfile> {
 		var error: NSError?
 		let cartfileContents = NSString(contentsOfURL: cartfileURL, encoding: NSUTF8StringEncoding, error: &error)
 		if let cartfileContents = cartfileContents {
-			return Cartfile.fromString(cartfileContents)
-=======
-	/// Attempts to load project information from the given directory.
-	public class func loadFromDirectory(directoryURL: NSURL) -> Result<Project> {
-		precondition(directoryURL.fileURL)
-
-		let cartfileURL = directoryURL.URLByAppendingPathComponent(CarthageProjectCartfilePath, isDirectory: false)
-		let privateCartfileURL = directoryURL.URLByAppendingPathComponent(CarthageProjectPrivateCartfilePath, isDirectory: false)
-
-		// TODO: Load this lazily.
-		var error: NSError?
-		if let cartfileContents = NSString(contentsOfURL: cartfileURL, encoding: NSUTF8StringEncoding, error: &error) {
-			return Cartfile.fromString(cartfileContents).flatMap { (var cartfile) in
-				if let privateCartfileContents = NSString(contentsOfURL: privateCartfileURL, encoding: NSUTF8StringEncoding, error: nil) {
-					switch Cartfile.fromString(privateCartfileContents) {
-					case let .Success(privateCartfile):
-						cartfile.appendCartfile(privateCartfile.unbox)
-
-					case let .Failure(error):
-						return failure(error)
+			let cartfileResult = Cartfile.fromString(cartfileContents)
+
+			let privateCartfileURL = directoryURL.URLByAppendingPathComponent(CarthageProjectPrivateCartfilePath, isDirectory: false)
+			if let privateCartfileContents = NSString(contentsOfURL: privateCartfileURL, encoding: NSUTF8StringEncoding, error: nil) {
+				return cartfileResult.flatMap { cartfile in
+					return Cartfile.fromString(privateCartfileContents).map { privateCartfile in
+						var newCartfile = cartfile
+						newCartfile.appendCartfile(privateCartfile)
+						return newCartfile
 					}
 				}
-
-				return success(self(directoryURL: directoryURL, cartfile: cartfile))
-			}
->>>>>>> 69859737
+			} else {
+				return cartfileResult
+			}
 		} else {
 			return failure(error ?? CarthageError.ReadFailed(cartfileURL).error)
 		}
