--- conflicted
+++ resolved
@@ -58,15 +58,10 @@
 		}
 	}
 
-<<<<<<< HEAD
-	public static func create(configuration: String)(buildPlatform: BuildPlatform)(includeDependencies: String)(verbose: Bool)(checkoutAfterUpdate: Bool)(buildAfterUpdate: Bool)(checkoutOptions: CheckoutOptions) -> UpdateOptions {
-		return self.init(checkoutAfterUpdate: checkoutAfterUpdate, buildAfterUpdate: buildAfterUpdate, configuration: configuration, buildPlatform: buildPlatform, includeDependencies: includeDependencies.split(), verbose: verbose, checkoutOptions: checkoutOptions)
-=======
-	public static func create(configuration: String) -> BuildPlatform -> Bool -> Bool -> Bool -> CheckoutOptions -> UpdateOptions {
-		return { buildPlatform in { verbose in { checkoutAfterUpdate in { buildAfterUpdate in { checkoutOptions in
-			return self.init(checkoutAfterUpdate: checkoutAfterUpdate, buildAfterUpdate: buildAfterUpdate, configuration: configuration, buildPlatform: buildPlatform, verbose: verbose, checkoutOptions: checkoutOptions)
-		} } } } }
->>>>>>> 81c66857
+	public static func create(configuration: String) -> BuildPlatform -> String -> Bool -> Bool -> Bool -> CheckoutOptions -> UpdateOptions {
+		return { buildPlatform in { includeDependencies in { verbose in { checkoutAfterUpdate in { buildAfterUpdate in { checkoutOptions in
+			return self.init(checkoutAfterUpdate: checkoutAfterUpdate, buildAfterUpdate: buildAfterUpdate, configuration: configuration, buildPlatform: buildPlatform, includeDependencies: includeDependencies.split(), verbose: verbose, checkoutOptions: checkoutOptions)
+		} } } } } }
 	}
 
 	public static func evaluate(m: CommandMode) -> Result<UpdateOptions, CommandantError<CarthageError>> {
