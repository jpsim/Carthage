--- conflicted
+++ resolved
@@ -69,11 +69,7 @@
 		project.useBinaries = self.useBinaries
 
 		var eventSink = ProjectEventSink(colorOptions: colorOptions)
-<<<<<<< HEAD
-		project.projectEvents.observe(next: { eventSink.put($0) })
-=======
 		project.projectEvents.observeNext { eventSink.put($0) }
->>>>>>> 60011123
 
 		return project.migrateIfNecessary(colorOptions)
 			.on(next: carthage.println)
